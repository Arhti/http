--- conflicted
+++ resolved
@@ -127,15 +127,10 @@
 /// the same server, you should use a single [Client] for all of those requests.
 ///
 /// For more fine-grained control over the request, use [Request] instead.
-<<<<<<< HEAD
-Future<Response> delete(url,
-        {Map<String, String> headers, body, Encoding encoding}) =>
+Future<Response> delete(Object url,
+        {Map<String, String>? headers, Object? body, Encoding? encoding}) =>
     _withClient((client) =>
         client.delete(url, headers: headers, body: body, encoding: encoding));
-=======
-Future<Response> delete(Object url, {Map<String, String>? headers}) =>
-    _withClient((client) => client.delete(url, headers: headers));
->>>>>>> d473635f
 
 /// Sends an HTTP GET request with the given headers to the given URL, which can
 /// be a [Uri] or a [String], and returns a Future that completes to the body of
