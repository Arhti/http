// Copyright (c) 2013, the Dart project authors.  Please see the AUTHORS file
// for details. All rights reserved. Use of this source code is governed by a
// BSD-style license that can be found in the LICENSE file.

/// A composable, [Future]-based library for making HTTP requests.
import 'dart:convert';
import 'dart:typed_data';

import 'src/client.dart';
import 'src/exception.dart';
import 'src/request.dart';
import 'src/response.dart';
import 'src/streamed_request.dart';

export 'src/base_client.dart';
export 'src/base_request.dart';
export 'src/base_response.dart';
export 'src/byte_stream.dart';
export 'src/client.dart';
export 'src/exception.dart';
export 'src/multipart_file.dart';
export 'src/multipart_request.dart';
export 'src/request.dart';
export 'src/response.dart';
export 'src/streamed_request.dart';
export 'src/streamed_response.dart';

/// Sends an HTTP HEAD request with the given headers to the given URL.
///
/// This automatically initializes a new [Client] and closes that client once
/// the request is complete. If you're planning on making multiple requests to
/// the same server, you should use a single [Client] for all of those requests.
///
/// For more fine-grained control over the request, use [Request] instead.
Future<Response> head(Uri url, {Map<String, String>? headers}) =>
    _withClient((client) => client.head(url, headers: headers));

/// Sends an HTTP GET request with the given headers to the given URL.
///
/// This automatically initializes a new [Client] and closes that client once
/// the request is complete. If you're planning on making multiple requests to
/// the same server, you should use a single [Client] for all of those requests.
///
/// For more fine-grained control over the request, use [Request] instead.
Future<Response> get(Uri url, {Map<String, String>? headers}) =>
    _withClient((client) => client.get(url, headers: headers));

/// Sends an HTTP POST request with the given headers and body to the given URL.
///
/// [body] sets the body of the request. It can be a [String], a [List<int>] or
/// a [Map<String, String>]. If it's a String, it's encoded using [encoding] and
/// used as the body of the request. The content-type of the request will
/// default to "text/plain".
///
/// If [body] is a List, it's used as a list of bytes for the body of the
/// request.
///
/// If [body] is a Map, it's encoded as form fields using [encoding]. The
/// content-type of the request will be set to
/// `"application/x-www-form-urlencoded"`; this cannot be overridden.
///
/// [encoding] defaults to [utf8].
///
/// For more fine-grained control over the request, use [Request] or
/// [StreamedRequest] instead.
Future<Response> post(Uri url,
        {Map<String, String>? headers, Object? body, Encoding? encoding}) =>
    _withClient((client) =>
        client.post(url, headers: headers, body: body, encoding: encoding));

/// Sends an HTTP PUT request with the given headers and body to the given URL.
///
/// [body] sets the body of the request. It can be a [String], a [List<int>] or
/// a [Map<String, String>]. If it's a String, it's encoded using [encoding] and
/// used as the body of the request. The content-type of the request will
/// default to "text/plain".
///
/// If [body] is a List, it's used as a list of bytes for the body of the
/// request.
///
/// If [body] is a Map, it's encoded as form fields using [encoding]. The
/// content-type of the request will be set to
/// `"application/x-www-form-urlencoded"`; this cannot be overridden.
///
/// [encoding] defaults to [utf8].
///
/// For more fine-grained control over the request, use [Request] or
/// [StreamedRequest] instead.
Future<Response> put(Uri url,
        {Map<String, String>? headers, Object? body, Encoding? encoding}) =>
    _withClient((client) =>
        client.put(url, headers: headers, body: body, encoding: encoding));

/// Sends an HTTP PATCH request with the given headers and body to the given
/// URL.
///
/// [body] sets the body of the request. It can be a [String], a [List<int>] or
/// a [Map<String, String>]. If it's a String, it's encoded using [encoding] and
/// used as the body of the request. The content-type of the request will
/// default to "text/plain".
///
/// If [body] is a List, it's used as a list of bytes for the body of the
/// request.
///
/// If [body] is a Map, it's encoded as form fields using [encoding]. The
/// content-type of the request will be set to
/// `"application/x-www-form-urlencoded"`; this cannot be overridden.
///
/// [encoding] defaults to [utf8].
///
/// For more fine-grained control over the request, use [Request] or
/// [StreamedRequest] instead.
Future<Response> patch(Uri url,
        {Map<String, String>? headers, Object? body, Encoding? encoding}) =>
    _withClient((client) =>
        client.patch(url, headers: headers, body: body, encoding: encoding));

/// Sends an HTTP DELETE request with the given headers to the given URL.
///
/// This automatically initializes a new [Client] and closes that client once
/// the request is complete. If you're planning on making multiple requests to
/// the same server, you should use a single [Client] for all of those requests.
///
/// For more fine-grained control over the request, use [Request] instead.
<<<<<<< HEAD
Future<Response> delete(Uri url, {Map<String, String>? headers}) =>
    _withClient((client) => client.delete(url, headers: headers));
=======
Future<Response> delete(Object url,
        {Map<String, String>? headers, Object? body, Encoding? encoding}) =>
    _withClient((client) =>
        client.delete(url, headers: headers, body: body, encoding: encoding));
>>>>>>> 3845753a

/// Sends an HTTP GET request with the given headers to the given URL and
/// returns a Future that completes to the body of the response as a [String].
///
/// The Future will emit a [ClientException] if the response doesn't have a
/// success status code.
///
/// This automatically initializes a new [Client] and closes that client once
/// the request is complete. If you're planning on making multiple requests to
/// the same server, you should use a single [Client] for all of those requests.
///
/// For more fine-grained control over the request and response, use [Request]
/// instead.
Future<String> read(Uri url, {Map<String, String>? headers}) =>
    _withClient((client) => client.read(url, headers: headers));

/// Sends an HTTP GET request with the given headers to the given URL and
/// returns a Future that completes to the body of the response as a list of
/// bytes.
///
/// The Future will emit a [ClientException] if the response doesn't have a
/// success status code.
///
/// This automatically initializes a new [Client] and closes that client once
/// the request is complete. If you're planning on making multiple requests to
/// the same server, you should use a single [Client] for all of those requests.
///
/// For more fine-grained control over the request and response, use [Request]
/// instead.
Future<Uint8List> readBytes(Uri url, {Map<String, String>? headers}) =>
    _withClient((client) => client.readBytes(url, headers: headers));

Future<T> _withClient<T>(Future<T> Function(Client) fn) async {
  var client = Client();
  try {
    return await fn(client);
  } finally {
    client.close();
  }
}<|MERGE_RESOLUTION|>--- conflicted
+++ resolved
@@ -122,15 +122,10 @@
 /// the same server, you should use a single [Client] for all of those requests.
 ///
 /// For more fine-grained control over the request, use [Request] instead.
-<<<<<<< HEAD
-Future<Response> delete(Uri url, {Map<String, String>? headers}) =>
-    _withClient((client) => client.delete(url, headers: headers));
-=======
-Future<Response> delete(Object url,
+Future<Response> delete(Uri url,
         {Map<String, String>? headers, Object? body, Encoding? encoding}) =>
     _withClient((client) =>
         client.delete(url, headers: headers, body: body, encoding: encoding));
->>>>>>> 3845753a
 
 /// Sends an HTTP GET request with the given headers to the given URL and
 /// returns a Future that completes to the body of the response as a [String].
