// Copyright (c) 2012, the Dart project authors.  Please see the AUTHORS file
// for details. All rights reserved. Use of this source code is governed by a
// BSD-style license that can be found in the LICENSE file.

import 'dart:convert';
import 'dart:typed_data';

import 'base_request.dart';
import 'byte_stream.dart';
import 'client.dart';
import 'exception.dart';
import 'request.dart';
import 'response.dart';
import 'streamed_response.dart';

/// The abstract base class for an HTTP client.
///
/// This is a mixin-style class; subclasses only need to implement [send] and
/// maybe [close], and then they get various convenience methods for free.
abstract class BaseClient implements Client {
  @override
  Future<Response> head(Uri url, {Map<String, String>? headers}) =>
      _sendUnstreamed('HEAD', url, headers);

  @override
  Future<Response> get(Uri url, {Map<String, String>? headers}) =>
      _sendUnstreamed('GET', url, headers);

  @override
  Future<Response> post(Uri url,
          {Map<String, String>? headers, Object? body, Encoding? encoding}) =>
      _sendUnstreamed('POST', url, headers, body, encoding);

  @override
  Future<Response> put(Uri url,
          {Map<String, String>? headers, Object? body, Encoding? encoding}) =>
      _sendUnstreamed('PUT', url, headers, body, encoding);

  @override
  Future<Response> patch(Uri url,
          {Map<String, String>? headers, Object? body, Encoding? encoding}) =>
      _sendUnstreamed('PATCH', url, headers, body, encoding);

  @override
<<<<<<< HEAD
  Future<Response> delete(Uri url, {Map<String, String>? headers}) =>
      _sendUnstreamed('DELETE', url, headers);
=======
  Future<Response> delete(Object url,
          {Map<String, String>? headers, Object? body, Encoding? encoding}) =>
      _sendUnstreamed('DELETE', url, headers, body, encoding);
>>>>>>> 3845753a

  @override
  Future<String> read(Uri url, {Map<String, String>? headers}) async {
    final response = await get(url, headers: headers);
    _checkResponseSuccess(url, response);
    return response.body;
  }

  @override
  Future<Uint8List> readBytes(Uri url, {Map<String, String>? headers}) async {
    final response = await get(url, headers: headers);
    _checkResponseSuccess(url, response);
    return response.bodyBytes;
  }

  /// Sends an HTTP request and asynchronously returns the response.
  ///
  /// Implementers should call [BaseRequest.finalize] to get the body of the
  /// request as a [ByteStream]. They shouldn't make any assumptions about the
  /// state of the stream; it could have data written to it asynchronously at a
  /// later point, or it could already be closed when it's returned. Any
  /// internal HTTP errors should be wrapped as [ClientException]s.
  @override
  Future<StreamedResponse> send(BaseRequest request);

  /// Sends a non-streaming [Request] and returns a non-streaming [Response].
  Future<Response> _sendUnstreamed(
      String method, Uri url, Map<String, String>? headers,
      [body, Encoding? encoding]) async {
    var request = Request(method, url);

    if (headers != null) request.headers.addAll(headers);
    if (encoding != null) request.encoding = encoding;
    if (body != null) {
      if (body is String) {
        request.body = body;
      } else if (body is List) {
        request.bodyBytes = body.cast<int>();
      } else if (body is Map) {
        request.bodyFields = body.cast<String, String>();
      } else {
        throw ArgumentError('Invalid request body "$body".');
      }
    }

    return Response.fromStream(await send(request));
  }

  /// Throws an error if [response] is not successful.
  void _checkResponseSuccess(Uri url, Response response) {
    if (response.statusCode < 400) return;
    var message = 'Request to $url failed with status ${response.statusCode}';
    if (response.reasonPhrase != null) {
      message = '$message: ${response.reasonPhrase}';
    }
    throw ClientException('$message.', url);
  }

  @override
  void close() {}
}<|MERGE_RESOLUTION|>--- conflicted
+++ resolved
@@ -42,14 +42,9 @@
       _sendUnstreamed('PATCH', url, headers, body, encoding);
 
   @override
-<<<<<<< HEAD
-  Future<Response> delete(Uri url, {Map<String, String>? headers}) =>
-      _sendUnstreamed('DELETE', url, headers);
-=======
-  Future<Response> delete(Object url,
+  Future<Response> delete(Uri url,
           {Map<String, String>? headers, Object? body, Encoding? encoding}) =>
       _sendUnstreamed('DELETE', url, headers, body, encoding);
->>>>>>> 3845753a
 
   @override
   Future<String> read(Uri url, {Map<String, String>? headers}) async {
