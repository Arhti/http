// Copyright (c) 2012, the Dart project authors.  Please see the AUTHORS file
// for details. All rights reserved. Use of this source code is governed by a
// BSD-style license that can be found in the LICENSE file.

import 'dart:convert';
import 'dart:typed_data';

import 'base_request.dart';
import 'byte_stream.dart';
import 'client.dart';
import 'exception.dart';
import 'request.dart';
import 'response.dart';
import 'streamed_response.dart';

/// The abstract base class for an HTTP client.
///
/// This is a mixin-style class; subclasses only need to implement [send] and
/// maybe [close], and then they get various convenience methods for free.
abstract class BaseClient implements Client {
  @override
  Future<Response> head(Object url, {Map<String, String>? headers}) =>
      _sendUnstreamed('HEAD', url, headers);

  @override
  Future<Response> get(Object url, {Map<String, String>? headers}) =>
      _sendUnstreamed('GET', url, headers);

  @override
  Future<Response> post(Object url,
          {Map<String, String>? headers, Object? body, Encoding? encoding}) =>
      _sendUnstreamed('POST', url, headers, body, encoding);

  @override
  Future<Response> put(Object url,
          {Map<String, String>? headers, Object? body, Encoding? encoding}) =>
      _sendUnstreamed('PUT', url, headers, body, encoding);

  @override
  Future<Response> patch(Object url,
          {Map<String, String>? headers, Object? body, Encoding? encoding}) =>
      _sendUnstreamed('PATCH', url, headers, body, encoding);

  @override
<<<<<<< HEAD
  Future<Response> delete(url,
          {Map<String, String> headers, body, Encoding encoding}) =>
      _sendUnstreamed('DELETE', url, headers, body, encoding);
=======
  Future<Response> delete(Object url, {Map<String, String>? headers}) =>
      _sendUnstreamed('DELETE', url, headers);
>>>>>>> d473635f

  @override
  Future<String> read(Object url, {Map<String, String>? headers}) async {
    final response = await get(url, headers: headers);
    _checkResponseSuccess(url, response);
    return response.body;
  }

  @override
  Future<Uint8List> readBytes(Object url,
      {Map<String, String>? headers}) async {
    final response = await get(url, headers: headers);
    _checkResponseSuccess(url, response);
    return response.bodyBytes;
  }

  /// Sends an HTTP request and asynchronously returns the response.
  ///
  /// Implementers should call [BaseRequest.finalize] to get the body of the
  /// request as a [ByteStream]. They shouldn't make any assumptions about the
  /// state of the stream; it could have data written to it asynchronously at a
  /// later point, or it could already be closed when it's returned. Any
  /// internal HTTP errors should be wrapped as [ClientException]s.
  @override
  Future<StreamedResponse> send(BaseRequest request);

  /// Sends a non-streaming [Request] and returns a non-streaming [Response].
  Future<Response> _sendUnstreamed(
      String method, url, Map<String, String>? headers,
      [body, Encoding? encoding]) async {
    var request = Request(method, _fromUriOrString(url));

    if (headers != null) request.headers.addAll(headers);
    if (encoding != null) request.encoding = encoding;
    if (body != null) {
      if (body is String) {
        request.body = body;
      } else if (body is List) {
        request.bodyBytes = body.cast<int>();
      } else if (body is Map) {
        request.bodyFields = body.cast<String, String>();
      } else {
        throw ArgumentError('Invalid request body "$body".');
      }
    }

    return Response.fromStream(await send(request));
  }

  /// Throws an error if [response] is not successful.
  void _checkResponseSuccess(url, Response response) {
    if (response.statusCode < 400) return;
    var message = 'Request to $url failed with status ${response.statusCode}';
    if (response.reasonPhrase != null) {
      message = '$message: ${response.reasonPhrase}';
    }
    throw ClientException('$message.', _fromUriOrString(url));
  }

  @override
  void close() {}
}

Uri _fromUriOrString(uri) => uri is String ? Uri.parse(uri) : uri as Uri;<|MERGE_RESOLUTION|>--- conflicted
+++ resolved
@@ -42,14 +42,9 @@
       _sendUnstreamed('PATCH', url, headers, body, encoding);
 
   @override
-<<<<<<< HEAD
-  Future<Response> delete(url,
-          {Map<String, String> headers, body, Encoding encoding}) =>
-      _sendUnstreamed('DELETE', url, headers, body, encoding);
-=======
-  Future<Response> delete(Object url, {Map<String, String>? headers}) =>
+  Future<Response> delete(Object url,
+          {Map<String, String>? headers, Object? body, Encoding? encoding}) =>
       _sendUnstreamed('DELETE', url, headers);
->>>>>>> d473635f
 
   @override
   Future<String> read(Object url, {Map<String, String>? headers}) async {
