--- conflicted
+++ resolved
@@ -107,12 +107,8 @@
   /// Sends an HTTP DELETE request with the given headers to the given URL.
   ///
   /// For more fine-grained control over the request, use [send] instead.
-<<<<<<< HEAD
-  Future<Response> delete(Uri url, {Map<String, String>? headers});
-=======
-  Future<Response> delete(Object url,
+  Future<Response> delete(Uri url,
       {Map<String, String>? headers, Object? body, Encoding? encoding});
->>>>>>> 3845753a
 
   /// Sends an HTTP GET request with the given headers to the given URL and
   /// returns a Future that completes to the body of the response as a String.
