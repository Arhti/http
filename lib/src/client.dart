--- conflicted
+++ resolved
@@ -110,12 +110,8 @@
   /// which can be a [Uri] or a [String].
   ///
   /// For more fine-grained control over the request, use [send] instead.
-<<<<<<< HEAD
-  Future<Response> delete(url,
-      {Map<String, String> headers, body, Encoding encoding});
-=======
-  Future<Response> delete(Object url, {Map<String, String>? headers});
->>>>>>> d473635f
+  Future<Response> delete(Object url,
+      {Map<String, String>? headers, Object? body, Encoding? encoding});
 
   /// Sends an HTTP GET request with the given headers to the given URL, which
   /// can be a [Uri] or a [String], and returns a Future that completes to the
