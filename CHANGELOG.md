--- conflicted
+++ resolved
@@ -11,13 +11,10 @@
 
 * Add `const` constructor to `ByteStream`.
 * Migrate `BrowserClient` from `blob` to `arraybuffer`.
-<<<<<<< HEAD
 * **BREAKING** All APIs which previously allowed a `String` or `Uri` to be
   passed now require a `Uri`.
-=======
 * **Breaking** Added a `body` and `encoding` argument to `Client.delete`. This
   is only breaking for implementations which override that method.
->>>>>>> 3845753a
 
 ## 0.12.2
 
