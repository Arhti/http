--- conflicted
+++ resolved
@@ -1,15 +1,10 @@
-<<<<<<< HEAD
 ## 0.13.3-dev
 
 ## 0.13.2
 
 * Validate the method parameter of BaseRequest. Must now be a valid "token".
-=======
-## 0.13.2
-
 * Add `package:http/retry.dart` with `RetryClient`. This is the same
   implementation as `package:http_retry` which will be discontinued.
->>>>>>> 0757af42
 
 ## 0.13.1
 
