--- conflicted
+++ resolved
@@ -1,5 +1,3 @@
-<<<<<<< HEAD
-=======
 ## 0.11.3+13
 
 * remove boundary characters that package:http_parser cannot parse.
@@ -14,7 +12,6 @@
 * Fix the SDK constraint to only include SDK versions that support importing
   `dart:io` everywhere.
 
->>>>>>> 2bb828fd
 ## 0.11.3+10
 
 * Stop using `dart:mirrors`.
