<<<<<<< HEAD
## 0.12.0+4

* DELETE method now accepts an optional body parameter.
=======
## 0.12.1-dev

* Remove dependency on `package:async`.

## 0.12.0+4

* Fix a bug setting the `'content-type'` header in `MultipartRequest`.
>>>>>>> 3b6ab5ee

## 0.12.0+3

* Documentation fixes.

## 0.12.0+2

* Documentation fixes.

## 0.12.0

### New Features

* The regular `Client` factory constructor is now usable anywhere that `dart:io`
  or `dart:html` are available, and will give you an `IoClient` or
  `BrowserClient` respectively.
* The `package:http/http.dart` import is now safe to use on the web (or
  anywhere that either `dart:io` or `dart:html` are available).

### Breaking Changes

* In order to use or reference the `IoClient` directly, you will need to import
  the new `package:http/io_client.dart` import. This is typically only necessary
  if you are passing a custom `HttpClient` instance to the constructor, in which
  case you are already giving up support for web.

## 0.11.3+17

* Use new Dart 2 constant names. This branch is only for allowing existing
  code to keep running under Dart 2.

## 0.11.3+16

* Stop depending on the `stack_trace` package.

## 0.11.3+15

* Declare support for `async` 2.0.0.

## 0.11.3+14

* Remove single quote ("'" - ASCII 39) from boundary characters.
  Causes issues with Google Cloud Storage.

## 0.11.3+13

* remove boundary characters that package:http_parser cannot parse.

## 0.11.3+12

* Don't quote the boundary header for `MultipartRequest`. This is more
  compatible with server quirks.

## 0.11.3+11

* Fix the SDK constraint to only include SDK versions that support importing
  `dart:io` everywhere.

## 0.11.3+10

* Stop using `dart:mirrors`.

## 0.11.3+9

* Remove an extra newline in multipart chunks.

## 0.11.3+8

* Properly specify `Content-Transfer-Encoding` for multipart chunks.

## 0.11.3+7

* Declare compatibility with `http_parser` 3.0.0.

## 0.11.3+6

* Fix one more strong mode warning in `http/testing.dart`.

## 0.11.3+5

* Fix some lingering strong mode warnings.

## 0.11.3+4

* Fix all strong mode warnings.

## 0.11.3+3

* Support `http_parser` 2.0.0.

## 0.11.3+2

* Require Dart SDK >= 1.9.0

* Eliminate many uses of `Chain.track` from the `stack_trace` package.

## 0.11.3+1

* Support `http_parser` 1.0.0.

## 0.11.3

* Add a `Client.patch` shortcut method and a matching top-level `patch` method.

## 0.11.2

* Add a `BrowserClient.withCredentials` property.

## 0.11.1+3

* Properly namespace an internal library name.

## 0.11.1+2

* Widen the version constraint on `unittest`.

## 0.11.1+1

* Widen the version constraint for `stack_trace`.

## 0.11.1

* Expose the `IOClient` class which wraps a `dart:io` `HttpClient`.

## 0.11.0+1

* Fix a bug in handling errors in decoding XMLHttpRequest responses for
  `BrowserClient`.

## 0.11.0

* The package no longer depends on `dart:io`. The `BrowserClient` class in
  `package:http/browser_client.dart` can now be used to make requests on the
  browser.

* Change `MultipartFile.contentType` from `dart:io`'s `ContentType` type to
  `http_parser`'s `MediaType` type.

* Exceptions are now of type `ClientException` rather than `dart:io`'s
  `HttpException`.

## 0.10.0

* Make `BaseRequest.contentLength` and `BaseResponse.contentLength` use `null`
  to indicate an unknown content length rather than -1.

* The `contentLength` parameter to `new BaseResponse` is now named rather than
  positional.

* Make request headers case-insensitive.

* Make `MultipartRequest` more closely adhere to browsers' encoding conventions.<|MERGE_RESOLUTION|>--- conflicted
+++ resolved
@@ -1,16 +1,11 @@
-<<<<<<< HEAD
-## 0.12.0+4
-
-* DELETE method now accepts an optional body parameter.
-=======
 ## 0.12.1-dev
 
 * Remove dependency on `package:async`.
+* DELETE method now accepts an optional body parameter.
 
 ## 0.12.0+4
 
 * Fix a bug setting the `'content-type'` header in `MultipartRequest`.
->>>>>>> 3b6ab5ee
 
 ## 0.12.0+3
 
