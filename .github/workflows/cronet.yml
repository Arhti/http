name: package:cronet_http CI

on:
  push:
    branches:
      - main
      - master
    paths:
      - '.github/workflows/cronet.yaml'
      - 'pkgs/cronet_http/**'
      - 'pkgs/http_client_conformance_tests/**'
  pull_request:
    paths:
      - '.github/workflows/cronet.yaml'
      - 'pkgs/cronet_http/**'
      - 'pkgs/http_client_conformance_tests/**'
  schedule:
    - cron: "0 0 * * 0"

env:
  PUB_ENVIRONMENT: bot.github

jobs:
  verify:
    name: Format & Analyze & Test
    runs-on: macos-latest
    strategy:
      matrix:
        cronetHttpNoPlay: ['false', 'true']
    defaults:
      run:
        working-directory: pkgs/cronet_http
    steps:
      - uses: actions/checkout@v4
      - uses: actions/setup-java@v4
        with:
          distribution: 'zulu'
          java-version: '17'
      - uses: subosito/flutter-action@v2
        with:
          channel: 'stable'
      - id: install
        name: Install dependencies
        run: flutter pub get
      - name: Check formatting
        run: dart format --output=none --set-exit-if-changed .
        if: always() && steps.install.outcome == 'success'
      - name: Analyze code
        run: flutter analyze --fatal-infos
        if: always() && steps.install.outcome == 'success'
      - name: Run tests
        uses: reactivecircus/android-emulator-runner@v2
        if: always() && steps.install.outcome == 'success'
        with:
          # api-level/minSdkVersion should be help in sync in:
          # - .github/workflows/cronet.yml
          # - pkgs/cronet_http/android/build.gradle
          # - pkgs/cronet_http/example/android/app/build.gradle
<<<<<<< HEAD
          api-level: 28
          target: ${{ matrix.cronetHttpNoPlay == 'true' && 'default' || 'google_apis' }}
=======
          api-level: 21
          arch: x86_64
          target: ${{ matrix.package == 'cronet_http_embedded' && 'default' || 'google_apis' }}
>>>>>>> c2a6d647
          profile: pixel
          script: cd pkgs/cronet_http/example && flutter test --dart-define=cronetHttpNoPlay=${{ matrix.cronetHttpNoPlay }} --timeout=1200s integration_test/<|MERGE_RESOLUTION|>--- conflicted
+++ resolved
@@ -56,13 +56,8 @@
           # - .github/workflows/cronet.yml
           # - pkgs/cronet_http/android/build.gradle
           # - pkgs/cronet_http/example/android/app/build.gradle
-<<<<<<< HEAD
-          api-level: 28
-          target: ${{ matrix.cronetHttpNoPlay == 'true' && 'default' || 'google_apis' }}
-=======
           api-level: 21
           arch: x86_64
-          target: ${{ matrix.package == 'cronet_http_embedded' && 'default' || 'google_apis' }}
->>>>>>> c2a6d647
+          target: ${{ matrix.cronetHttpNoPlay == 'true' && 'default' || 'google_apis' }}
           profile: pixel
           script: cd pkgs/cronet_http/example && flutter test --dart-define=cronetHttpNoPlay=${{ matrix.cronetHttpNoPlay }} --timeout=1200s integration_test/