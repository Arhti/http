--- conflicted
+++ resolved
@@ -43,18 +43,10 @@
         name: Install dependencies
         run: flutter pub get
       - name: Check formatting
-<<<<<<< HEAD
-=======
         if: always() && steps.install.outcome == 'success'
-        working-directory: 'pkgs/${{ matrix.package }}'
->>>>>>> d5cab74f
         run: dart format --output=none --set-exit-if-changed .
       - name: Analyze code
-<<<<<<< HEAD
-=======
         if: always() && steps.install.outcome == 'success'
-        working-directory: 'pkgs/${{ matrix.package }}'
->>>>>>> d5cab74f
         run: flutter analyze --fatal-infos
       - name: Run tests
         uses: reactivecircus/android-emulator-runner@6b0df4b0efb23bb0ec63d881db79aefbc976e4b2
@@ -68,8 +60,4 @@
           arch: x86_64
           target: ${{ matrix.cronetHttpNoPlay == 'true' && 'default' || 'google_apis' }}
           profile: pixel
-<<<<<<< HEAD
-          script: cd pkgs/cronet_http/example && flutter test --dart-define=cronetHttpNoPlay=${{ matrix.cronetHttpNoPlay }} --timeout=1200s integration_test/
-=======
-          script: cd pkgs/${{ matrix.package }}/example && flutter test --timeout=1200s integration_test/
->>>>>>> d5cab74f
+          script: cd pkgs/cronet_http/example && flutter test --dart-define=cronetHttpNoPlay=${{ matrix.cronetHttpNoPlay }} --timeout=1200s integration_test/