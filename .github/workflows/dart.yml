--- conflicted
+++ resolved
@@ -157,24 +157,23 @@
         if: "always() && steps.pkgs_http_client_conformance_tests_pub_upgrade.conclusion == 'success'"
         working-directory: pkgs/http_client_conformance_tests
   job_005:
-<<<<<<< HEAD
-    name: "unit_test; Dart 2.14.0; PKG: pkgs/http; `dart run --define=no_default_http_client=true test/no_default_http_client_test.dart`"
-    runs-on: ubuntu-latest
-    steps:
-      - name: Cache Pub hosted dependencies
-        uses: actions/cache@627f0f41f6904a5b1efbaed9f96d9eb58e92e920
-        with:
-          path: "~/.pub-cache/hosted"
-          key: "os:ubuntu-latest;pub-cache-hosted;sdk:2.14.0;packages:pkgs/http;commands:command"
-          restore-keys: |
-            os:ubuntu-latest;pub-cache-hosted;sdk:2.14.0;packages:pkgs/http
-            os:ubuntu-latest;pub-cache-hosted;sdk:2.14.0
-            os:ubuntu-latest;pub-cache-hosted
-            os:ubuntu-latest
-      - name: Setup Dart SDK
-        uses: dart-lang/setup-dart@a57a6c04cf7d4840e88432aad6281d1e125f0d46
-        with:
-          sdk: "2.14.0"
+    name: "unit_test; Dart 2.19.0; PKG: pkgs/http; `dart run --define=no_default_http_client=true test/no_default_http_client_test.dart`"
+    runs-on: ubuntu-latest
+    steps:
+      - name: Cache Pub hosted dependencies
+        uses: actions/cache@627f0f41f6904a5b1efbaed9f96d9eb58e92e920
+        with:
+          path: "~/.pub-cache/hosted"
+          key: "os:ubuntu-latest;pub-cache-hosted;sdk:2.19.0;packages:pkgs/http;commands:command"
+          restore-keys: |
+            os:ubuntu-latest;pub-cache-hosted;sdk:2.19.0;packages:pkgs/http
+            os:ubuntu-latest;pub-cache-hosted;sdk:2.19.0
+            os:ubuntu-latest;pub-cache-hosted
+            os:ubuntu-latest
+      - name: Setup Dart SDK
+        uses: dart-lang/setup-dart@a57a6c04cf7d4840e88432aad6281d1e125f0d46
+        with:
+          sdk: "2.19.0"
       - id: checkout
         name: Checkout repository
         uses: actions/checkout@ac593985615ec2ede58e132d2e21d2b1cbd6127c
@@ -193,10 +192,7 @@
       - job_003
       - job_004
   job_006:
-    name: "unit_test; Dart 2.14.0; PKG: pkgs/http; `dart test --platform chrome`"
-=======
     name: "unit_test; Dart 2.19.0; PKG: pkgs/http; `dart test --platform chrome`"
->>>>>>> 2039fb32
     runs-on: ubuntu-latest
     steps:
       - name: Cache Pub hosted dependencies
@@ -230,13 +226,8 @@
       - job_002
       - job_003
       - job_004
-<<<<<<< HEAD
   job_007:
-    name: "unit_test; Dart 2.14.0; PKG: pkgs/http; `dart test --platform vm`"
-=======
-  job_006:
     name: "unit_test; Dart 2.19.0; PKG: pkgs/http; `dart test --platform vm`"
->>>>>>> 2039fb32
     runs-on: ubuntu-latest
     steps:
       - name: Cache Pub hosted dependencies
