# Created with package:mono_repo v6.6.1
name: Dart CI
on:
  push:
    branches:
      - main
      - master
  pull_request:
  schedule:
    - cron: "0 0 * * 0"
defaults:
  run:
    shell: bash
env:
  PUB_ENVIRONMENT: bot.github
permissions: read-all

jobs:
  job_001:
    name: mono_repo self validate
    runs-on: ubuntu-latest
    steps:
      - name: Cache Pub hosted dependencies
        uses: actions/cache@704facf57e6136b1bc63b828d79edcd491f0ee84
        with:
          path: "~/.pub-cache/hosted"
          key: "os:ubuntu-latest;pub-cache-hosted;sdk:stable"
          restore-keys: |
            os:ubuntu-latest;pub-cache-hosted
            os:ubuntu-latest
      - name: Setup Dart SDK
        uses: dart-lang/setup-dart@b64355ae6ca0b5d484f0106a033dd1388965d06d
        with:
          sdk: stable
      - id: checkout
        name: Checkout repository
        uses: actions/checkout@8ade135a41bc03ea155e62e844d188df1ea18608
      - name: mono_repo self validate
        run: dart pub global activate mono_repo 6.6.1
      - name: mono_repo self validate
        run: dart pub global run mono_repo generate --validate
  job_002:
    name: "analyze_and_format; linux; Dart 3.0.0; PKGS: pkgs/http, pkgs/http_client_conformance_tests, pkgs/http_profile; `dart analyze --fatal-infos`"
    runs-on: ubuntu-latest
    steps:
      - name: Cache Pub hosted dependencies
        uses: actions/cache@704facf57e6136b1bc63b828d79edcd491f0ee84
        with:
          path: "~/.pub-cache/hosted"
          key: "os:ubuntu-latest;pub-cache-hosted;sdk:3.0.0;packages:pkgs/http-pkgs/http_client_conformance_tests-pkgs/http_profile;commands:analyze_1"
          restore-keys: |
<<<<<<< HEAD
            os:ubuntu-latest;pub-cache-hosted;sdk:3.0.0;packages:pkgs/http-pkgs/http_client_conformance_tests-pkgs/http_profile
=======
            os:ubuntu-latest;pub-cache-hosted;sdk:2.19.0;packages:pkgs/http_client_conformance_tests
            os:ubuntu-latest;pub-cache-hosted;sdk:2.19.0
            os:ubuntu-latest;pub-cache-hosted
            os:ubuntu-latest
      - name: Setup Dart SDK
        uses: dart-lang/setup-dart@b64355ae6ca0b5d484f0106a033dd1388965d06d
        with:
          sdk: "2.19.0"
      - id: checkout
        name: Checkout repository
        uses: actions/checkout@8ade135a41bc03ea155e62e844d188df1ea18608
      - id: pkgs_http_client_conformance_tests_pub_upgrade
        name: pkgs/http_client_conformance_tests; dart pub upgrade
        run: dart pub upgrade
        if: "always() && steps.checkout.conclusion == 'success'"
        working-directory: pkgs/http_client_conformance_tests
      - name: "pkgs/http_client_conformance_tests; dart analyze --fatal-infos"
        run: dart analyze --fatal-infos
        if: "always() && steps.pkgs_http_client_conformance_tests_pub_upgrade.conclusion == 'success'"
        working-directory: pkgs/http_client_conformance_tests
  job_003:
    name: "analyze_and_format; linux; Dart 3.0.0; PKG: pkgs/http_profile; `dart analyze --fatal-infos`"
    runs-on: ubuntu-latest
    steps:
      - name: Cache Pub hosted dependencies
        uses: actions/cache@704facf57e6136b1bc63b828d79edcd491f0ee84
        with:
          path: "~/.pub-cache/hosted"
          key: "os:ubuntu-latest;pub-cache-hosted;sdk:3.0.0;packages:pkgs/http_profile;commands:analyze_1"
          restore-keys: |
            os:ubuntu-latest;pub-cache-hosted;sdk:3.0.0;packages:pkgs/http_profile
>>>>>>> 8c9feb51
            os:ubuntu-latest;pub-cache-hosted;sdk:3.0.0
            os:ubuntu-latest;pub-cache-hosted
            os:ubuntu-latest
      - name: Setup Dart SDK
        uses: dart-lang/setup-dart@b64355ae6ca0b5d484f0106a033dd1388965d06d
        with:
          sdk: "3.0.0"
      - id: checkout
        name: Checkout repository
        uses: actions/checkout@8ade135a41bc03ea155e62e844d188df1ea18608
<<<<<<< HEAD
      - id: pkgs_http_pub_upgrade
        name: pkgs/http; dart pub upgrade
        run: dart pub upgrade
        if: "always() && steps.checkout.conclusion == 'success'"
        working-directory: pkgs/http
      - name: "pkgs/http; dart analyze --fatal-infos"
        run: dart analyze --fatal-infos
        if: "always() && steps.pkgs_http_pub_upgrade.conclusion == 'success'"
        working-directory: pkgs/http
      - id: pkgs_http_client_conformance_tests_pub_upgrade
        name: pkgs/http_client_conformance_tests; dart pub upgrade
        run: dart pub upgrade
        if: "always() && steps.checkout.conclusion == 'success'"
        working-directory: pkgs/http_client_conformance_tests
      - name: "pkgs/http_client_conformance_tests; dart analyze --fatal-infos"
        run: dart analyze --fatal-infos
        if: "always() && steps.pkgs_http_client_conformance_tests_pub_upgrade.conclusion == 'success'"
        working-directory: pkgs/http_client_conformance_tests
=======
>>>>>>> 8c9feb51
      - id: pkgs_http_profile_pub_upgrade
        name: pkgs/http_profile; dart pub upgrade
        run: dart pub upgrade
        if: "always() && steps.checkout.conclusion == 'success'"
        working-directory: pkgs/http_profile
      - name: "pkgs/http_profile; dart analyze --fatal-infos"
        run: dart analyze --fatal-infos
        if: "always() && steps.pkgs_http_profile_pub_upgrade.conclusion == 'success'"
        working-directory: pkgs/http_profile
<<<<<<< HEAD
  job_003:
=======
  job_004:
    name: "analyze_and_format; linux; Dart 3.2.0; PKG: pkgs/http; `dart analyze --fatal-infos`"
    runs-on: ubuntu-latest
    steps:
      - name: Cache Pub hosted dependencies
        uses: actions/cache@704facf57e6136b1bc63b828d79edcd491f0ee84
        with:
          path: "~/.pub-cache/hosted"
          key: "os:ubuntu-latest;pub-cache-hosted;sdk:3.2.0;packages:pkgs/http;commands:analyze_1"
          restore-keys: |
            os:ubuntu-latest;pub-cache-hosted;sdk:3.2.0;packages:pkgs/http
            os:ubuntu-latest;pub-cache-hosted;sdk:3.2.0
            os:ubuntu-latest;pub-cache-hosted
            os:ubuntu-latest
      - name: Setup Dart SDK
        uses: dart-lang/setup-dart@b64355ae6ca0b5d484f0106a033dd1388965d06d
        with:
          sdk: "3.2.0"
      - id: checkout
        name: Checkout repository
        uses: actions/checkout@8ade135a41bc03ea155e62e844d188df1ea18608
      - id: pkgs_http_pub_upgrade
        name: pkgs/http; dart pub upgrade
        run: dart pub upgrade
        if: "always() && steps.checkout.conclusion == 'success'"
        working-directory: pkgs/http
      - name: "pkgs/http; dart analyze --fatal-infos"
        run: dart analyze --fatal-infos
        if: "always() && steps.pkgs_http_pub_upgrade.conclusion == 'success'"
        working-directory: pkgs/http
  job_005:
>>>>>>> 8c9feb51
    name: "analyze_and_format; linux; Dart dev; PKGS: pkgs/http, pkgs/http_client_conformance_tests, pkgs/http_profile; `dart analyze --fatal-infos`"
    runs-on: ubuntu-latest
    steps:
      - name: Cache Pub hosted dependencies
        uses: actions/cache@704facf57e6136b1bc63b828d79edcd491f0ee84
        with:
          path: "~/.pub-cache/hosted"
          key: "os:ubuntu-latest;pub-cache-hosted;sdk:dev;packages:pkgs/http-pkgs/http_client_conformance_tests-pkgs/http_profile;commands:analyze_1"
          restore-keys: |
            os:ubuntu-latest;pub-cache-hosted;sdk:dev;packages:pkgs/http-pkgs/http_client_conformance_tests-pkgs/http_profile
            os:ubuntu-latest;pub-cache-hosted;sdk:dev
            os:ubuntu-latest;pub-cache-hosted
            os:ubuntu-latest
      - name: Setup Dart SDK
        uses: dart-lang/setup-dart@b64355ae6ca0b5d484f0106a033dd1388965d06d
        with:
          sdk: dev
      - id: checkout
        name: Checkout repository
        uses: actions/checkout@8ade135a41bc03ea155e62e844d188df1ea18608
      - id: pkgs_http_pub_upgrade
        name: pkgs/http; dart pub upgrade
        run: dart pub upgrade
        if: "always() && steps.checkout.conclusion == 'success'"
        working-directory: pkgs/http
      - name: "pkgs/http; dart analyze --fatal-infos"
        run: dart analyze --fatal-infos
        if: "always() && steps.pkgs_http_pub_upgrade.conclusion == 'success'"
        working-directory: pkgs/http
      - id: pkgs_http_client_conformance_tests_pub_upgrade
        name: pkgs/http_client_conformance_tests; dart pub upgrade
        run: dart pub upgrade
        if: "always() && steps.checkout.conclusion == 'success'"
        working-directory: pkgs/http_client_conformance_tests
      - name: "pkgs/http_client_conformance_tests; dart analyze --fatal-infos"
        run: dart analyze --fatal-infos
        if: "always() && steps.pkgs_http_client_conformance_tests_pub_upgrade.conclusion == 'success'"
        working-directory: pkgs/http_client_conformance_tests
      - id: pkgs_http_profile_pub_upgrade
        name: pkgs/http_profile; dart pub upgrade
        run: dart pub upgrade
        if: "always() && steps.checkout.conclusion == 'success'"
        working-directory: pkgs/http_profile
      - name: "pkgs/http_profile; dart analyze --fatal-infos"
        run: dart analyze --fatal-infos
        if: "always() && steps.pkgs_http_profile_pub_upgrade.conclusion == 'success'"
        working-directory: pkgs/http_profile
<<<<<<< HEAD
  job_004:
=======
  job_006:
>>>>>>> 8c9feb51
    name: "analyze_and_format; linux; Dart dev; PKGS: pkgs/http, pkgs/http_client_conformance_tests, pkgs/http_profile; `dart format --output=none --set-exit-if-changed .`"
    runs-on: ubuntu-latest
    steps:
      - name: Cache Pub hosted dependencies
        uses: actions/cache@704facf57e6136b1bc63b828d79edcd491f0ee84
        with:
          path: "~/.pub-cache/hosted"
          key: "os:ubuntu-latest;pub-cache-hosted;sdk:dev;packages:pkgs/http-pkgs/http_client_conformance_tests-pkgs/http_profile;commands:format"
          restore-keys: |
            os:ubuntu-latest;pub-cache-hosted;sdk:dev;packages:pkgs/http-pkgs/http_client_conformance_tests-pkgs/http_profile
            os:ubuntu-latest;pub-cache-hosted;sdk:dev
            os:ubuntu-latest;pub-cache-hosted
            os:ubuntu-latest
      - name: Setup Dart SDK
        uses: dart-lang/setup-dart@b64355ae6ca0b5d484f0106a033dd1388965d06d
        with:
          sdk: dev
      - id: checkout
        name: Checkout repository
        uses: actions/checkout@8ade135a41bc03ea155e62e844d188df1ea18608
      - id: pkgs_http_pub_upgrade
        name: pkgs/http; dart pub upgrade
        run: dart pub upgrade
        if: "always() && steps.checkout.conclusion == 'success'"
        working-directory: pkgs/http
      - name: "pkgs/http; dart format --output=none --set-exit-if-changed ."
        run: "dart format --output=none --set-exit-if-changed ."
        if: "always() && steps.pkgs_http_pub_upgrade.conclusion == 'success'"
        working-directory: pkgs/http
      - id: pkgs_http_client_conformance_tests_pub_upgrade
        name: pkgs/http_client_conformance_tests; dart pub upgrade
        run: dart pub upgrade
        if: "always() && steps.checkout.conclusion == 'success'"
        working-directory: pkgs/http_client_conformance_tests
      - name: "pkgs/http_client_conformance_tests; dart format --output=none --set-exit-if-changed ."
        run: "dart format --output=none --set-exit-if-changed ."
        if: "always() && steps.pkgs_http_client_conformance_tests_pub_upgrade.conclusion == 'success'"
        working-directory: pkgs/http_client_conformance_tests
      - id: pkgs_http_profile_pub_upgrade
        name: pkgs/http_profile; dart pub upgrade
        run: dart pub upgrade
        if: "always() && steps.checkout.conclusion == 'success'"
        working-directory: pkgs/http_profile
      - name: "pkgs/http_profile; dart format --output=none --set-exit-if-changed ."
        run: "dart format --output=none --set-exit-if-changed ."
        if: "always() && steps.pkgs_http_profile_pub_upgrade.conclusion == 'success'"
        working-directory: pkgs/http_profile
<<<<<<< HEAD
  job_005:
=======
  job_007:
>>>>>>> 8c9feb51
    name: "analyze_and_format; linux; Flutter stable; PKG: pkgs/flutter_http_example; `dart format --output=none --set-exit-if-changed .`"
    runs-on: ubuntu-latest
    steps:
      - name: Cache Pub hosted dependencies
        uses: actions/cache@704facf57e6136b1bc63b828d79edcd491f0ee84
        with:
          path: "~/.pub-cache/hosted"
          key: "os:ubuntu-latest;pub-cache-hosted;sdk:stable;packages:pkgs/flutter_http_example;commands:format"
          restore-keys: |
            os:ubuntu-latest;pub-cache-hosted;sdk:stable;packages:pkgs/flutter_http_example
            os:ubuntu-latest;pub-cache-hosted;sdk:stable
            os:ubuntu-latest;pub-cache-hosted
            os:ubuntu-latest
      - name: Setup Flutter SDK
        uses: subosito/flutter-action@48cafc24713cca54bbe03cdc3a423187d413aafa
        with:
          channel: stable
      - id: checkout
        name: Checkout repository
        uses: actions/checkout@8ade135a41bc03ea155e62e844d188df1ea18608
      - id: pkgs_flutter_http_example_pub_upgrade
        name: pkgs/flutter_http_example; flutter pub upgrade
        run: flutter pub upgrade
        if: "always() && steps.checkout.conclusion == 'success'"
        working-directory: pkgs/flutter_http_example
      - name: "pkgs/flutter_http_example; dart format --output=none --set-exit-if-changed ."
        run: "dart format --output=none --set-exit-if-changed ."
        if: "always() && steps.pkgs_flutter_http_example_pub_upgrade.conclusion == 'success'"
        working-directory: pkgs/flutter_http_example
<<<<<<< HEAD
  job_006:
=======
  job_008:
>>>>>>> 8c9feb51
    name: "analyze_and_format; linux; Flutter stable; PKG: pkgs/flutter_http_example; `flutter analyze --fatal-infos`"
    runs-on: ubuntu-latest
    steps:
      - name: Cache Pub hosted dependencies
        uses: actions/cache@704facf57e6136b1bc63b828d79edcd491f0ee84
        with:
          path: "~/.pub-cache/hosted"
          key: "os:ubuntu-latest;pub-cache-hosted;sdk:stable;packages:pkgs/flutter_http_example;commands:analyze_0"
          restore-keys: |
            os:ubuntu-latest;pub-cache-hosted;sdk:stable;packages:pkgs/flutter_http_example
            os:ubuntu-latest;pub-cache-hosted;sdk:stable
            os:ubuntu-latest;pub-cache-hosted
            os:ubuntu-latest
      - name: Setup Flutter SDK
        uses: subosito/flutter-action@48cafc24713cca54bbe03cdc3a423187d413aafa
        with:
          channel: stable
      - id: checkout
        name: Checkout repository
        uses: actions/checkout@8ade135a41bc03ea155e62e844d188df1ea18608
      - id: pkgs_flutter_http_example_pub_upgrade
        name: pkgs/flutter_http_example; flutter pub upgrade
        run: flutter pub upgrade
        if: "always() && steps.checkout.conclusion == 'success'"
        working-directory: pkgs/flutter_http_example
      - name: "pkgs/flutter_http_example; flutter analyze --fatal-infos"
        run: flutter analyze --fatal-infos
        if: "always() && steps.pkgs_flutter_http_example_pub_upgrade.conclusion == 'success'"
        working-directory: pkgs/flutter_http_example
<<<<<<< HEAD
  job_007:
    name: "unit_test; linux; Dart 3.0.0; PKG: pkgs/http; `dart run --define=no_default_http_client=true test/no_default_http_client_test.dart`"
=======
  job_009:
    name: "unit_test; linux; Dart 3.0.0; PKG: pkgs/http_profile; `dart test --platform vm`"
>>>>>>> 8c9feb51
    runs-on: ubuntu-latest
    steps:
      - name: Cache Pub hosted dependencies
        uses: actions/cache@704facf57e6136b1bc63b828d79edcd491f0ee84
        with:
          path: "~/.pub-cache/hosted"
          key: "os:ubuntu-latest;pub-cache-hosted;sdk:3.0.0;packages:pkgs/http_profile;commands:test_2"
          restore-keys: |
            os:ubuntu-latest;pub-cache-hosted;sdk:3.0.0;packages:pkgs/http_profile
            os:ubuntu-latest;pub-cache-hosted;sdk:3.0.0
            os:ubuntu-latest;pub-cache-hosted
            os:ubuntu-latest
      - name: Setup Dart SDK
        uses: dart-lang/setup-dart@b64355ae6ca0b5d484f0106a033dd1388965d06d
        with:
          sdk: "3.0.0"
      - id: checkout
        name: Checkout repository
        uses: actions/checkout@8ade135a41bc03ea155e62e844d188df1ea18608
      - id: pkgs_http_profile_pub_upgrade
        name: pkgs/http_profile; dart pub upgrade
        run: dart pub upgrade
        if: "always() && steps.checkout.conclusion == 'success'"
        working-directory: pkgs/http_profile
      - name: "pkgs/http_profile; dart test --platform vm"
        run: dart test --platform vm
        if: "always() && steps.pkgs_http_profile_pub_upgrade.conclusion == 'success'"
        working-directory: pkgs/http_profile
    needs:
      - job_001
      - job_002
      - job_003
      - job_004
      - job_005
      - job_006
      - job_007
      - job_008
  job_010:
    name: "unit_test; linux; Dart 3.2.0; PKG: pkgs/http; `dart run --define=no_default_http_client=true test/no_default_http_client_test.dart`"
    runs-on: ubuntu-latest
    steps:
      - name: Cache Pub hosted dependencies
        uses: actions/cache@704facf57e6136b1bc63b828d79edcd491f0ee84
        with:
          path: "~/.pub-cache/hosted"
          key: "os:ubuntu-latest;pub-cache-hosted;sdk:3.2.0;packages:pkgs/http;commands:command_1"
          restore-keys: |
            os:ubuntu-latest;pub-cache-hosted;sdk:3.2.0;packages:pkgs/http
            os:ubuntu-latest;pub-cache-hosted;sdk:3.2.0
            os:ubuntu-latest;pub-cache-hosted
            os:ubuntu-latest
      - name: Setup Dart SDK
        uses: dart-lang/setup-dart@b64355ae6ca0b5d484f0106a033dd1388965d06d
        with:
          sdk: "3.2.0"
      - id: checkout
        name: Checkout repository
        uses: actions/checkout@8ade135a41bc03ea155e62e844d188df1ea18608
      - id: pkgs_http_pub_upgrade
        name: pkgs/http; dart pub upgrade
        run: dart pub upgrade
        if: "always() && steps.checkout.conclusion == 'success'"
        working-directory: pkgs/http
      - name: "pkgs/http; dart run --define=no_default_http_client=true test/no_default_http_client_test.dart"
        run: "dart run --define=no_default_http_client=true test/no_default_http_client_test.dart"
        if: "always() && steps.pkgs_http_pub_upgrade.conclusion == 'success'"
        working-directory: pkgs/http
    needs:
      - job_001
      - job_002
      - job_003
      - job_004
      - job_005
      - job_006
<<<<<<< HEAD
  job_008:
    name: "unit_test; linux; Dart 3.0.0; PKG: pkgs/http; `dart test --platform chrome`"
=======
      - job_007
      - job_008
  job_011:
    name: "unit_test; linux; Dart 3.2.0; PKG: pkgs/http; `dart test --platform chrome`"
>>>>>>> 8c9feb51
    runs-on: ubuntu-latest
    steps:
      - name: Cache Pub hosted dependencies
        uses: actions/cache@704facf57e6136b1bc63b828d79edcd491f0ee84
        with:
          path: "~/.pub-cache/hosted"
          key: "os:ubuntu-latest;pub-cache-hosted;sdk:3.2.0;packages:pkgs/http;commands:test_3"
          restore-keys: |
            os:ubuntu-latest;pub-cache-hosted;sdk:3.2.0;packages:pkgs/http
            os:ubuntu-latest;pub-cache-hosted;sdk:3.2.0
            os:ubuntu-latest;pub-cache-hosted
            os:ubuntu-latest
      - name: Setup Dart SDK
        uses: dart-lang/setup-dart@b64355ae6ca0b5d484f0106a033dd1388965d06d
        with:
          sdk: "3.2.0"
      - id: checkout
        name: Checkout repository
        uses: actions/checkout@8ade135a41bc03ea155e62e844d188df1ea18608
      - id: pkgs_http_pub_upgrade
        name: pkgs/http; dart pub upgrade
        run: dart pub upgrade
        if: "always() && steps.checkout.conclusion == 'success'"
        working-directory: pkgs/http
      - name: "pkgs/http; dart test --platform chrome"
        run: dart test --platform chrome
        if: "always() && steps.pkgs_http_pub_upgrade.conclusion == 'success'"
        working-directory: pkgs/http
    needs:
      - job_001
      - job_002
      - job_003
      - job_004
      - job_005
      - job_006
<<<<<<< HEAD
  job_009:
    name: "unit_test; linux; Dart 3.0.0; PKGS: pkgs/http, pkgs/http_profile; `dart test --platform vm`"
=======
      - job_007
      - job_008
  job_012:
    name: "unit_test; linux; Dart 3.2.0; PKG: pkgs/http; `dart test --platform vm`"
>>>>>>> 8c9feb51
    runs-on: ubuntu-latest
    steps:
      - name: Cache Pub hosted dependencies
        uses: actions/cache@704facf57e6136b1bc63b828d79edcd491f0ee84
        with:
          path: "~/.pub-cache/hosted"
          key: "os:ubuntu-latest;pub-cache-hosted;sdk:3.2.0;packages:pkgs/http;commands:test_2"
          restore-keys: |
            os:ubuntu-latest;pub-cache-hosted;sdk:3.2.0;packages:pkgs/http
            os:ubuntu-latest;pub-cache-hosted;sdk:3.2.0
            os:ubuntu-latest;pub-cache-hosted
            os:ubuntu-latest
      - name: Setup Dart SDK
        uses: dart-lang/setup-dart@b64355ae6ca0b5d484f0106a033dd1388965d06d
        with:
          sdk: "3.2.0"
      - id: checkout
        name: Checkout repository
        uses: actions/checkout@8ade135a41bc03ea155e62e844d188df1ea18608
      - id: pkgs_http_pub_upgrade
        name: pkgs/http; dart pub upgrade
        run: dart pub upgrade
        if: "always() && steps.checkout.conclusion == 'success'"
        working-directory: pkgs/http
      - name: "pkgs/http; dart test --platform vm"
        run: dart test --platform vm
        if: "always() && steps.pkgs_http_pub_upgrade.conclusion == 'success'"
        working-directory: pkgs/http
    needs:
      - job_001
      - job_002
      - job_003
      - job_004
      - job_005
      - job_006
<<<<<<< HEAD
  job_010:
=======
      - job_007
      - job_008
  job_013:
>>>>>>> 8c9feb51
    name: "unit_test; linux; Dart dev; PKG: pkgs/http; `dart run --define=no_default_http_client=true test/no_default_http_client_test.dart`"
    runs-on: ubuntu-latest
    steps:
      - name: Cache Pub hosted dependencies
        uses: actions/cache@704facf57e6136b1bc63b828d79edcd491f0ee84
        with:
          path: "~/.pub-cache/hosted"
          key: "os:ubuntu-latest;pub-cache-hosted;sdk:dev;packages:pkgs/http;commands:command_1"
          restore-keys: |
            os:ubuntu-latest;pub-cache-hosted;sdk:dev;packages:pkgs/http
            os:ubuntu-latest;pub-cache-hosted;sdk:dev
            os:ubuntu-latest;pub-cache-hosted
            os:ubuntu-latest
      - name: Setup Dart SDK
        uses: dart-lang/setup-dart@b64355ae6ca0b5d484f0106a033dd1388965d06d
        with:
          sdk: dev
      - id: checkout
        name: Checkout repository
        uses: actions/checkout@8ade135a41bc03ea155e62e844d188df1ea18608
      - id: pkgs_http_pub_upgrade
        name: pkgs/http; dart pub upgrade
        run: dart pub upgrade
        if: "always() && steps.checkout.conclusion == 'success'"
        working-directory: pkgs/http
      - name: "pkgs/http; dart run --define=no_default_http_client=true test/no_default_http_client_test.dart"
        run: "dart run --define=no_default_http_client=true test/no_default_http_client_test.dart"
        if: "always() && steps.pkgs_http_pub_upgrade.conclusion == 'success'"
        working-directory: pkgs/http
    needs:
      - job_001
      - job_002
      - job_003
      - job_004
      - job_005
      - job_006
<<<<<<< HEAD
  job_011:
=======
      - job_007
      - job_008
  job_014:
>>>>>>> 8c9feb51
    name: "unit_test; linux; Dart dev; PKG: pkgs/http; `dart test --platform chrome`"
    runs-on: ubuntu-latest
    steps:
      - name: Cache Pub hosted dependencies
        uses: actions/cache@704facf57e6136b1bc63b828d79edcd491f0ee84
        with:
          path: "~/.pub-cache/hosted"
          key: "os:ubuntu-latest;pub-cache-hosted;sdk:dev;packages:pkgs/http;commands:test_3"
          restore-keys: |
            os:ubuntu-latest;pub-cache-hosted;sdk:dev;packages:pkgs/http
            os:ubuntu-latest;pub-cache-hosted;sdk:dev
            os:ubuntu-latest;pub-cache-hosted
            os:ubuntu-latest
      - name: Setup Dart SDK
        uses: dart-lang/setup-dart@b64355ae6ca0b5d484f0106a033dd1388965d06d
        with:
          sdk: dev
      - id: checkout
        name: Checkout repository
        uses: actions/checkout@8ade135a41bc03ea155e62e844d188df1ea18608
      - id: pkgs_http_pub_upgrade
        name: pkgs/http; dart pub upgrade
        run: dart pub upgrade
        if: "always() && steps.checkout.conclusion == 'success'"
        working-directory: pkgs/http
      - name: "pkgs/http; dart test --platform chrome"
        run: dart test --platform chrome
        if: "always() && steps.pkgs_http_pub_upgrade.conclusion == 'success'"
        working-directory: pkgs/http
    needs:
      - job_001
      - job_002
      - job_003
      - job_004
      - job_005
      - job_006
<<<<<<< HEAD
  job_012:
=======
      - job_007
      - job_008
  job_015:
>>>>>>> 8c9feb51
    name: "unit_test; linux; Dart dev; PKGS: pkgs/http, pkgs/http_profile; `dart test --platform vm`"
    runs-on: ubuntu-latest
    steps:
      - name: Cache Pub hosted dependencies
        uses: actions/cache@704facf57e6136b1bc63b828d79edcd491f0ee84
        with:
          path: "~/.pub-cache/hosted"
          key: "os:ubuntu-latest;pub-cache-hosted;sdk:dev;packages:pkgs/http-pkgs/http_profile;commands:test_2"
          restore-keys: |
            os:ubuntu-latest;pub-cache-hosted;sdk:dev;packages:pkgs/http-pkgs/http_profile
            os:ubuntu-latest;pub-cache-hosted;sdk:dev
            os:ubuntu-latest;pub-cache-hosted
            os:ubuntu-latest
      - name: Setup Dart SDK
        uses: dart-lang/setup-dart@b64355ae6ca0b5d484f0106a033dd1388965d06d
        with:
          sdk: dev
      - id: checkout
        name: Checkout repository
        uses: actions/checkout@8ade135a41bc03ea155e62e844d188df1ea18608
      - id: pkgs_http_pub_upgrade
        name: pkgs/http; dart pub upgrade
        run: dart pub upgrade
        if: "always() && steps.checkout.conclusion == 'success'"
        working-directory: pkgs/http
      - name: "pkgs/http; dart test --platform vm"
        run: dart test --platform vm
        if: "always() && steps.pkgs_http_pub_upgrade.conclusion == 'success'"
        working-directory: pkgs/http
      - id: pkgs_http_profile_pub_upgrade
        name: pkgs/http_profile; dart pub upgrade
        run: dart pub upgrade
        if: "always() && steps.checkout.conclusion == 'success'"
        working-directory: pkgs/http_profile
      - name: "pkgs/http_profile; dart test --platform vm"
        run: dart test --platform vm
        if: "always() && steps.pkgs_http_profile_pub_upgrade.conclusion == 'success'"
        working-directory: pkgs/http_profile
    needs:
      - job_001
      - job_002
      - job_003
      - job_004
      - job_005
      - job_006
<<<<<<< HEAD
  job_013:
=======
      - job_007
      - job_008
  job_016:
>>>>>>> 8c9feb51
    name: "unit_test; linux; Flutter stable; PKG: pkgs/flutter_http_example; `flutter test --platform chrome`"
    runs-on: ubuntu-latest
    steps:
      - name: Cache Pub hosted dependencies
        uses: actions/cache@704facf57e6136b1bc63b828d79edcd491f0ee84
        with:
          path: "~/.pub-cache/hosted"
          key: "os:ubuntu-latest;pub-cache-hosted;sdk:stable;packages:pkgs/flutter_http_example;commands:test_1"
          restore-keys: |
            os:ubuntu-latest;pub-cache-hosted;sdk:stable;packages:pkgs/flutter_http_example
            os:ubuntu-latest;pub-cache-hosted;sdk:stable
            os:ubuntu-latest;pub-cache-hosted
            os:ubuntu-latest
      - name: Setup Flutter SDK
        uses: subosito/flutter-action@48cafc24713cca54bbe03cdc3a423187d413aafa
        with:
          channel: stable
      - id: checkout
        name: Checkout repository
        uses: actions/checkout@8ade135a41bc03ea155e62e844d188df1ea18608
      - id: pkgs_flutter_http_example_pub_upgrade
        name: pkgs/flutter_http_example; flutter pub upgrade
        run: flutter pub upgrade
        if: "always() && steps.checkout.conclusion == 'success'"
        working-directory: pkgs/flutter_http_example
      - name: "pkgs/flutter_http_example; flutter test --platform chrome"
        run: flutter test --platform chrome
        if: "always() && steps.pkgs_flutter_http_example_pub_upgrade.conclusion == 'success'"
        working-directory: pkgs/flutter_http_example
    needs:
      - job_001
      - job_002
      - job_003
      - job_004
      - job_005
      - job_006
<<<<<<< HEAD
  job_014:
=======
      - job_007
      - job_008
  job_017:
>>>>>>> 8c9feb51
    name: "unit_test; linux; Flutter stable; PKG: pkgs/flutter_http_example; `flutter test`"
    runs-on: ubuntu-latest
    steps:
      - name: Cache Pub hosted dependencies
        uses: actions/cache@704facf57e6136b1bc63b828d79edcd491f0ee84
        with:
          path: "~/.pub-cache/hosted"
          key: "os:ubuntu-latest;pub-cache-hosted;sdk:stable;packages:pkgs/flutter_http_example;commands:command_0"
          restore-keys: |
            os:ubuntu-latest;pub-cache-hosted;sdk:stable;packages:pkgs/flutter_http_example
            os:ubuntu-latest;pub-cache-hosted;sdk:stable
            os:ubuntu-latest;pub-cache-hosted
            os:ubuntu-latest
      - name: Setup Flutter SDK
        uses: subosito/flutter-action@48cafc24713cca54bbe03cdc3a423187d413aafa
        with:
          channel: stable
      - id: checkout
        name: Checkout repository
        uses: actions/checkout@8ade135a41bc03ea155e62e844d188df1ea18608
      - id: pkgs_flutter_http_example_pub_upgrade
        name: pkgs/flutter_http_example; flutter pub upgrade
        run: flutter pub upgrade
        if: "always() && steps.checkout.conclusion == 'success'"
        working-directory: pkgs/flutter_http_example
      - name: pkgs/flutter_http_example; flutter test
        run: flutter test
        if: "always() && steps.pkgs_flutter_http_example_pub_upgrade.conclusion == 'success'"
        working-directory: pkgs/flutter_http_example
    needs:
      - job_001
      - job_002
      - job_003
      - job_004
      - job_005
      - job_006
<<<<<<< HEAD
  job_015:
=======
      - job_007
      - job_008
  job_018:
>>>>>>> 8c9feb51
    name: "unit_test; macos; Flutter stable; PKG: pkgs/flutter_http_example; `flutter test`"
    runs-on: macos-latest
    steps:
      - name: Cache Pub hosted dependencies
        uses: actions/cache@704facf57e6136b1bc63b828d79edcd491f0ee84
        with:
          path: "~/.pub-cache/hosted"
          key: "os:macos-latest;pub-cache-hosted;sdk:stable;packages:pkgs/flutter_http_example;commands:command_0"
          restore-keys: |
            os:macos-latest;pub-cache-hosted;sdk:stable;packages:pkgs/flutter_http_example
            os:macos-latest;pub-cache-hosted;sdk:stable
            os:macos-latest;pub-cache-hosted
            os:macos-latest
      - name: Setup Flutter SDK
        uses: subosito/flutter-action@48cafc24713cca54bbe03cdc3a423187d413aafa
        with:
          channel: stable
      - id: checkout
        name: Checkout repository
        uses: actions/checkout@8ade135a41bc03ea155e62e844d188df1ea18608
      - id: pkgs_flutter_http_example_pub_upgrade
        name: pkgs/flutter_http_example; flutter pub upgrade
        run: flutter pub upgrade
        if: "always() && steps.checkout.conclusion == 'success'"
        working-directory: pkgs/flutter_http_example
      - name: pkgs/flutter_http_example; flutter test
        run: flutter test
        if: "always() && steps.pkgs_flutter_http_example_pub_upgrade.conclusion == 'success'"
        working-directory: pkgs/flutter_http_example
    needs:
      - job_001
      - job_002
      - job_003
      - job_004
      - job_005
      - job_006
<<<<<<< HEAD
  job_016:
=======
      - job_007
      - job_008
  job_019:
>>>>>>> 8c9feb51
    name: "unit_test; windows; Flutter stable; PKG: pkgs/flutter_http_example; `flutter test`"
    runs-on: windows-latest
    steps:
      - name: Setup Flutter SDK
        uses: subosito/flutter-action@48cafc24713cca54bbe03cdc3a423187d413aafa
        with:
          channel: stable
      - id: checkout
        name: Checkout repository
        uses: actions/checkout@8ade135a41bc03ea155e62e844d188df1ea18608
      - id: pkgs_flutter_http_example_pub_upgrade
        name: pkgs/flutter_http_example; flutter pub upgrade
        run: flutter pub upgrade
        if: "always() && steps.checkout.conclusion == 'success'"
        working-directory: pkgs/flutter_http_example
      - name: pkgs/flutter_http_example; flutter test
        run: flutter test
        if: "always() && steps.pkgs_flutter_http_example_pub_upgrade.conclusion == 'success'"
        working-directory: pkgs/flutter_http_example
    needs:
      - job_001
      - job_002
      - job_003
      - job_004
      - job_005
<<<<<<< HEAD
      - job_006
=======
      - job_006
      - job_007
      - job_008
>>>>>>> 8c9feb51
<|MERGE_RESOLUTION|>--- conflicted
+++ resolved
@@ -40,50 +40,16 @@
       - name: mono_repo self validate
         run: dart pub global run mono_repo generate --validate
   job_002:
-    name: "analyze_and_format; linux; Dart 3.0.0; PKGS: pkgs/http, pkgs/http_client_conformance_tests, pkgs/http_profile; `dart analyze --fatal-infos`"
-    runs-on: ubuntu-latest
-    steps:
-      - name: Cache Pub hosted dependencies
-        uses: actions/cache@704facf57e6136b1bc63b828d79edcd491f0ee84
-        with:
-          path: "~/.pub-cache/hosted"
-          key: "os:ubuntu-latest;pub-cache-hosted;sdk:3.0.0;packages:pkgs/http-pkgs/http_client_conformance_tests-pkgs/http_profile;commands:analyze_1"
-          restore-keys: |
-<<<<<<< HEAD
-            os:ubuntu-latest;pub-cache-hosted;sdk:3.0.0;packages:pkgs/http-pkgs/http_client_conformance_tests-pkgs/http_profile
-=======
-            os:ubuntu-latest;pub-cache-hosted;sdk:2.19.0;packages:pkgs/http_client_conformance_tests
-            os:ubuntu-latest;pub-cache-hosted;sdk:2.19.0
-            os:ubuntu-latest;pub-cache-hosted
-            os:ubuntu-latest
-      - name: Setup Dart SDK
-        uses: dart-lang/setup-dart@b64355ae6ca0b5d484f0106a033dd1388965d06d
-        with:
-          sdk: "2.19.0"
-      - id: checkout
-        name: Checkout repository
-        uses: actions/checkout@8ade135a41bc03ea155e62e844d188df1ea18608
-      - id: pkgs_http_client_conformance_tests_pub_upgrade
-        name: pkgs/http_client_conformance_tests; dart pub upgrade
-        run: dart pub upgrade
-        if: "always() && steps.checkout.conclusion == 'success'"
-        working-directory: pkgs/http_client_conformance_tests
-      - name: "pkgs/http_client_conformance_tests; dart analyze --fatal-infos"
-        run: dart analyze --fatal-infos
-        if: "always() && steps.pkgs_http_client_conformance_tests_pub_upgrade.conclusion == 'success'"
-        working-directory: pkgs/http_client_conformance_tests
-  job_003:
-    name: "analyze_and_format; linux; Dart 3.0.0; PKG: pkgs/http_profile; `dart analyze --fatal-infos`"
-    runs-on: ubuntu-latest
-    steps:
-      - name: Cache Pub hosted dependencies
-        uses: actions/cache@704facf57e6136b1bc63b828d79edcd491f0ee84
-        with:
-          path: "~/.pub-cache/hosted"
-          key: "os:ubuntu-latest;pub-cache-hosted;sdk:3.0.0;packages:pkgs/http_profile;commands:analyze_1"
-          restore-keys: |
-            os:ubuntu-latest;pub-cache-hosted;sdk:3.0.0;packages:pkgs/http_profile
->>>>>>> 8c9feb51
+    name: "analyze_and_format; linux; Dart 3.0.0; PKGS: pkgs/http_client_conformance_tests, pkgs/http_profile; `dart analyze --fatal-infos`"
+    runs-on: ubuntu-latest
+    steps:
+      - name: Cache Pub hosted dependencies
+        uses: actions/cache@704facf57e6136b1bc63b828d79edcd491f0ee84
+        with:
+          path: "~/.pub-cache/hosted"
+          key: "os:ubuntu-latest;pub-cache-hosted;sdk:3.0.0;packages:pkgs/http_client_conformance_tests-pkgs/http_profile;commands:analyze_1"
+          restore-keys: |
+            os:ubuntu-latest;pub-cache-hosted;sdk:3.0.0;packages:pkgs/http_client_conformance_tests-pkgs/http_profile
             os:ubuntu-latest;pub-cache-hosted;sdk:3.0.0
             os:ubuntu-latest;pub-cache-hosted
             os:ubuntu-latest
@@ -94,100 +60,6 @@
       - id: checkout
         name: Checkout repository
         uses: actions/checkout@8ade135a41bc03ea155e62e844d188df1ea18608
-<<<<<<< HEAD
-      - id: pkgs_http_pub_upgrade
-        name: pkgs/http; dart pub upgrade
-        run: dart pub upgrade
-        if: "always() && steps.checkout.conclusion == 'success'"
-        working-directory: pkgs/http
-      - name: "pkgs/http; dart analyze --fatal-infos"
-        run: dart analyze --fatal-infos
-        if: "always() && steps.pkgs_http_pub_upgrade.conclusion == 'success'"
-        working-directory: pkgs/http
-      - id: pkgs_http_client_conformance_tests_pub_upgrade
-        name: pkgs/http_client_conformance_tests; dart pub upgrade
-        run: dart pub upgrade
-        if: "always() && steps.checkout.conclusion == 'success'"
-        working-directory: pkgs/http_client_conformance_tests
-      - name: "pkgs/http_client_conformance_tests; dart analyze --fatal-infos"
-        run: dart analyze --fatal-infos
-        if: "always() && steps.pkgs_http_client_conformance_tests_pub_upgrade.conclusion == 'success'"
-        working-directory: pkgs/http_client_conformance_tests
-=======
->>>>>>> 8c9feb51
-      - id: pkgs_http_profile_pub_upgrade
-        name: pkgs/http_profile; dart pub upgrade
-        run: dart pub upgrade
-        if: "always() && steps.checkout.conclusion == 'success'"
-        working-directory: pkgs/http_profile
-      - name: "pkgs/http_profile; dart analyze --fatal-infos"
-        run: dart analyze --fatal-infos
-        if: "always() && steps.pkgs_http_profile_pub_upgrade.conclusion == 'success'"
-        working-directory: pkgs/http_profile
-<<<<<<< HEAD
-  job_003:
-=======
-  job_004:
-    name: "analyze_and_format; linux; Dart 3.2.0; PKG: pkgs/http; `dart analyze --fatal-infos`"
-    runs-on: ubuntu-latest
-    steps:
-      - name: Cache Pub hosted dependencies
-        uses: actions/cache@704facf57e6136b1bc63b828d79edcd491f0ee84
-        with:
-          path: "~/.pub-cache/hosted"
-          key: "os:ubuntu-latest;pub-cache-hosted;sdk:3.2.0;packages:pkgs/http;commands:analyze_1"
-          restore-keys: |
-            os:ubuntu-latest;pub-cache-hosted;sdk:3.2.0;packages:pkgs/http
-            os:ubuntu-latest;pub-cache-hosted;sdk:3.2.0
-            os:ubuntu-latest;pub-cache-hosted
-            os:ubuntu-latest
-      - name: Setup Dart SDK
-        uses: dart-lang/setup-dart@b64355ae6ca0b5d484f0106a033dd1388965d06d
-        with:
-          sdk: "3.2.0"
-      - id: checkout
-        name: Checkout repository
-        uses: actions/checkout@8ade135a41bc03ea155e62e844d188df1ea18608
-      - id: pkgs_http_pub_upgrade
-        name: pkgs/http; dart pub upgrade
-        run: dart pub upgrade
-        if: "always() && steps.checkout.conclusion == 'success'"
-        working-directory: pkgs/http
-      - name: "pkgs/http; dart analyze --fatal-infos"
-        run: dart analyze --fatal-infos
-        if: "always() && steps.pkgs_http_pub_upgrade.conclusion == 'success'"
-        working-directory: pkgs/http
-  job_005:
->>>>>>> 8c9feb51
-    name: "analyze_and_format; linux; Dart dev; PKGS: pkgs/http, pkgs/http_client_conformance_tests, pkgs/http_profile; `dart analyze --fatal-infos`"
-    runs-on: ubuntu-latest
-    steps:
-      - name: Cache Pub hosted dependencies
-        uses: actions/cache@704facf57e6136b1bc63b828d79edcd491f0ee84
-        with:
-          path: "~/.pub-cache/hosted"
-          key: "os:ubuntu-latest;pub-cache-hosted;sdk:dev;packages:pkgs/http-pkgs/http_client_conformance_tests-pkgs/http_profile;commands:analyze_1"
-          restore-keys: |
-            os:ubuntu-latest;pub-cache-hosted;sdk:dev;packages:pkgs/http-pkgs/http_client_conformance_tests-pkgs/http_profile
-            os:ubuntu-latest;pub-cache-hosted;sdk:dev
-            os:ubuntu-latest;pub-cache-hosted
-            os:ubuntu-latest
-      - name: Setup Dart SDK
-        uses: dart-lang/setup-dart@b64355ae6ca0b5d484f0106a033dd1388965d06d
-        with:
-          sdk: dev
-      - id: checkout
-        name: Checkout repository
-        uses: actions/checkout@8ade135a41bc03ea155e62e844d188df1ea18608
-      - id: pkgs_http_pub_upgrade
-        name: pkgs/http; dart pub upgrade
-        run: dart pub upgrade
-        if: "always() && steps.checkout.conclusion == 'success'"
-        working-directory: pkgs/http
-      - name: "pkgs/http; dart analyze --fatal-infos"
-        run: dart analyze --fatal-infos
-        if: "always() && steps.pkgs_http_pub_upgrade.conclusion == 'success'"
-        working-directory: pkgs/http
       - id: pkgs_http_client_conformance_tests_pub_upgrade
         name: pkgs/http_client_conformance_tests; dart pub upgrade
         run: dart pub upgrade
@@ -206,11 +78,85 @@
         run: dart analyze --fatal-infos
         if: "always() && steps.pkgs_http_profile_pub_upgrade.conclusion == 'success'"
         working-directory: pkgs/http_profile
-<<<<<<< HEAD
+  job_003:
+    name: "analyze_and_format; linux; Dart 3.2.0; PKG: pkgs/http; `dart analyze --fatal-infos`"
+    runs-on: ubuntu-latest
+    steps:
+      - name: Cache Pub hosted dependencies
+        uses: actions/cache@704facf57e6136b1bc63b828d79edcd491f0ee84
+        with:
+          path: "~/.pub-cache/hosted"
+          key: "os:ubuntu-latest;pub-cache-hosted;sdk:3.2.0;packages:pkgs/http;commands:analyze_1"
+          restore-keys: |
+            os:ubuntu-latest;pub-cache-hosted;sdk:3.2.0;packages:pkgs/http
+            os:ubuntu-latest;pub-cache-hosted;sdk:3.2.0
+            os:ubuntu-latest;pub-cache-hosted
+            os:ubuntu-latest
+      - name: Setup Dart SDK
+        uses: dart-lang/setup-dart@b64355ae6ca0b5d484f0106a033dd1388965d06d
+        with:
+          sdk: "3.2.0"
+      - id: checkout
+        name: Checkout repository
+        uses: actions/checkout@8ade135a41bc03ea155e62e844d188df1ea18608
+      - id: pkgs_http_pub_upgrade
+        name: pkgs/http; dart pub upgrade
+        run: dart pub upgrade
+        if: "always() && steps.checkout.conclusion == 'success'"
+        working-directory: pkgs/http
+      - name: "pkgs/http; dart analyze --fatal-infos"
+        run: dart analyze --fatal-infos
+        if: "always() && steps.pkgs_http_pub_upgrade.conclusion == 'success'"
+        working-directory: pkgs/http
   job_004:
-=======
-  job_006:
->>>>>>> 8c9feb51
+    name: "analyze_and_format; linux; Dart dev; PKGS: pkgs/http, pkgs/http_client_conformance_tests, pkgs/http_profile; `dart analyze --fatal-infos`"
+    runs-on: ubuntu-latest
+    steps:
+      - name: Cache Pub hosted dependencies
+        uses: actions/cache@704facf57e6136b1bc63b828d79edcd491f0ee84
+        with:
+          path: "~/.pub-cache/hosted"
+          key: "os:ubuntu-latest;pub-cache-hosted;sdk:dev;packages:pkgs/http-pkgs/http_client_conformance_tests-pkgs/http_profile;commands:analyze_1"
+          restore-keys: |
+            os:ubuntu-latest;pub-cache-hosted;sdk:dev;packages:pkgs/http-pkgs/http_client_conformance_tests-pkgs/http_profile
+            os:ubuntu-latest;pub-cache-hosted;sdk:dev
+            os:ubuntu-latest;pub-cache-hosted
+            os:ubuntu-latest
+      - name: Setup Dart SDK
+        uses: dart-lang/setup-dart@b64355ae6ca0b5d484f0106a033dd1388965d06d
+        with:
+          sdk: dev
+      - id: checkout
+        name: Checkout repository
+        uses: actions/checkout@8ade135a41bc03ea155e62e844d188df1ea18608
+      - id: pkgs_http_pub_upgrade
+        name: pkgs/http; dart pub upgrade
+        run: dart pub upgrade
+        if: "always() && steps.checkout.conclusion == 'success'"
+        working-directory: pkgs/http
+      - name: "pkgs/http; dart analyze --fatal-infos"
+        run: dart analyze --fatal-infos
+        if: "always() && steps.pkgs_http_pub_upgrade.conclusion == 'success'"
+        working-directory: pkgs/http
+      - id: pkgs_http_client_conformance_tests_pub_upgrade
+        name: pkgs/http_client_conformance_tests; dart pub upgrade
+        run: dart pub upgrade
+        if: "always() && steps.checkout.conclusion == 'success'"
+        working-directory: pkgs/http_client_conformance_tests
+      - name: "pkgs/http_client_conformance_tests; dart analyze --fatal-infos"
+        run: dart analyze --fatal-infos
+        if: "always() && steps.pkgs_http_client_conformance_tests_pub_upgrade.conclusion == 'success'"
+        working-directory: pkgs/http_client_conformance_tests
+      - id: pkgs_http_profile_pub_upgrade
+        name: pkgs/http_profile; dart pub upgrade
+        run: dart pub upgrade
+        if: "always() && steps.checkout.conclusion == 'success'"
+        working-directory: pkgs/http_profile
+      - name: "pkgs/http_profile; dart analyze --fatal-infos"
+        run: dart analyze --fatal-infos
+        if: "always() && steps.pkgs_http_profile_pub_upgrade.conclusion == 'success'"
+        working-directory: pkgs/http_profile
+  job_005:
     name: "analyze_and_format; linux; Dart dev; PKGS: pkgs/http, pkgs/http_client_conformance_tests, pkgs/http_profile; `dart format --output=none --set-exit-if-changed .`"
     runs-on: ubuntu-latest
     steps:
@@ -258,11 +204,7 @@
         run: "dart format --output=none --set-exit-if-changed ."
         if: "always() && steps.pkgs_http_profile_pub_upgrade.conclusion == 'success'"
         working-directory: pkgs/http_profile
-<<<<<<< HEAD
-  job_005:
-=======
-  job_007:
->>>>>>> 8c9feb51
+  job_006:
     name: "analyze_and_format; linux; Flutter stable; PKG: pkgs/flutter_http_example; `dart format --output=none --set-exit-if-changed .`"
     runs-on: ubuntu-latest
     steps:
@@ -292,11 +234,7 @@
         run: "dart format --output=none --set-exit-if-changed ."
         if: "always() && steps.pkgs_flutter_http_example_pub_upgrade.conclusion == 'success'"
         working-directory: pkgs/flutter_http_example
-<<<<<<< HEAD
-  job_006:
-=======
-  job_008:
->>>>>>> 8c9feb51
+  job_007:
     name: "analyze_and_format; linux; Flutter stable; PKG: pkgs/flutter_http_example; `flutter analyze --fatal-infos`"
     runs-on: ubuntu-latest
     steps:
@@ -326,13 +264,8 @@
         run: flutter analyze --fatal-infos
         if: "always() && steps.pkgs_flutter_http_example_pub_upgrade.conclusion == 'success'"
         working-directory: pkgs/flutter_http_example
-<<<<<<< HEAD
-  job_007:
-    name: "unit_test; linux; Dart 3.0.0; PKG: pkgs/http; `dart run --define=no_default_http_client=true test/no_default_http_client_test.dart`"
-=======
-  job_009:
+  job_008:
     name: "unit_test; linux; Dart 3.0.0; PKG: pkgs/http_profile; `dart test --platform vm`"
->>>>>>> 8c9feb51
     runs-on: ubuntu-latest
     steps:
       - name: Cache Pub hosted dependencies
@@ -369,8 +302,7 @@
       - job_005
       - job_006
       - job_007
-      - job_008
-  job_010:
+  job_009:
     name: "unit_test; linux; Dart 3.2.0; PKG: pkgs/http; `dart run --define=no_default_http_client=true test/no_default_http_client_test.dart`"
     runs-on: ubuntu-latest
     steps:
@@ -407,15 +339,9 @@
       - job_004
       - job_005
       - job_006
-<<<<<<< HEAD
-  job_008:
-    name: "unit_test; linux; Dart 3.0.0; PKG: pkgs/http; `dart test --platform chrome`"
-=======
-      - job_007
-      - job_008
-  job_011:
+      - job_007
+  job_010:
     name: "unit_test; linux; Dart 3.2.0; PKG: pkgs/http; `dart test --platform chrome`"
->>>>>>> 8c9feb51
     runs-on: ubuntu-latest
     steps:
       - name: Cache Pub hosted dependencies
@@ -451,15 +377,9 @@
       - job_004
       - job_005
       - job_006
-<<<<<<< HEAD
-  job_009:
-    name: "unit_test; linux; Dart 3.0.0; PKGS: pkgs/http, pkgs/http_profile; `dart test --platform vm`"
-=======
-      - job_007
-      - job_008
-  job_012:
+      - job_007
+  job_011:
     name: "unit_test; linux; Dart 3.2.0; PKG: pkgs/http; `dart test --platform vm`"
->>>>>>> 8c9feb51
     runs-on: ubuntu-latest
     steps:
       - name: Cache Pub hosted dependencies
@@ -495,13 +415,8 @@
       - job_004
       - job_005
       - job_006
-<<<<<<< HEAD
-  job_010:
-=======
-      - job_007
-      - job_008
-  job_013:
->>>>>>> 8c9feb51
+      - job_007
+  job_012:
     name: "unit_test; linux; Dart dev; PKG: pkgs/http; `dart run --define=no_default_http_client=true test/no_default_http_client_test.dart`"
     runs-on: ubuntu-latest
     steps:
@@ -538,13 +453,8 @@
       - job_004
       - job_005
       - job_006
-<<<<<<< HEAD
-  job_011:
-=======
-      - job_007
-      - job_008
-  job_014:
->>>>>>> 8c9feb51
+      - job_007
+  job_013:
     name: "unit_test; linux; Dart dev; PKG: pkgs/http; `dart test --platform chrome`"
     runs-on: ubuntu-latest
     steps:
@@ -581,13 +491,8 @@
       - job_004
       - job_005
       - job_006
-<<<<<<< HEAD
-  job_012:
-=======
-      - job_007
-      - job_008
-  job_015:
->>>>>>> 8c9feb51
+      - job_007
+  job_014:
     name: "unit_test; linux; Dart dev; PKGS: pkgs/http, pkgs/http_profile; `dart test --platform vm`"
     runs-on: ubuntu-latest
     steps:
@@ -633,13 +538,8 @@
       - job_004
       - job_005
       - job_006
-<<<<<<< HEAD
-  job_013:
-=======
-      - job_007
-      - job_008
-  job_016:
->>>>>>> 8c9feb51
+      - job_007
+  job_015:
     name: "unit_test; linux; Flutter stable; PKG: pkgs/flutter_http_example; `flutter test --platform chrome`"
     runs-on: ubuntu-latest
     steps:
@@ -676,13 +576,8 @@
       - job_004
       - job_005
       - job_006
-<<<<<<< HEAD
-  job_014:
-=======
-      - job_007
-      - job_008
-  job_017:
->>>>>>> 8c9feb51
+      - job_007
+  job_016:
     name: "unit_test; linux; Flutter stable; PKG: pkgs/flutter_http_example; `flutter test`"
     runs-on: ubuntu-latest
     steps:
@@ -719,13 +614,8 @@
       - job_004
       - job_005
       - job_006
-<<<<<<< HEAD
-  job_015:
-=======
-      - job_007
-      - job_008
-  job_018:
->>>>>>> 8c9feb51
+      - job_007
+  job_017:
     name: "unit_test; macos; Flutter stable; PKG: pkgs/flutter_http_example; `flutter test`"
     runs-on: macos-latest
     steps:
@@ -762,13 +652,8 @@
       - job_004
       - job_005
       - job_006
-<<<<<<< HEAD
-  job_016:
-=======
-      - job_007
-      - job_008
-  job_019:
->>>>>>> 8c9feb51
+      - job_007
+  job_018:
     name: "unit_test; windows; Flutter stable; PKG: pkgs/flutter_http_example; `flutter test`"
     runs-on: windows-latest
     steps:
@@ -794,10 +679,5 @@
       - job_003
       - job_004
       - job_005
-<<<<<<< HEAD
-      - job_006
-=======
-      - job_006
-      - job_007
-      - job_008
->>>>>>> 8c9feb51
+      - job_006
+      - job_007