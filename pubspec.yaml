name: http
<<<<<<< HEAD
version: 0.12.0-dev
=======
version: 0.11.3+14
>>>>>>> 75579ce9
author: "Dart Team <misc@dartlang.org>"
homepage: https://github.com/dart-lang/http
description: A composable, Future-based API for making HTTP requests.
dependencies:
  async: "^1.13.0"
  collection: "^1.5.0"
  http_parser: ">=0.0.1 <4.0.0"
  path: ">=0.9.0 <2.0.0"
  stack_trace: ">=0.9.1 <2.0.0"
dev_dependencies:
  test: "^0.12.18"
# Override dependency on package_resolver to enable test
dependency_overrides:
  package_resolver: '^1.0.0'
environment:
<<<<<<< HEAD
  sdk: ">=1.24.0-dev.0.0 <2.0.0"
=======
  sdk: ">=1.23.0 <2.0.0"
>>>>>>> 75579ce9
<|MERGE_RESOLUTION|>--- conflicted
+++ resolved
@@ -1,9 +1,5 @@
 name: http
-<<<<<<< HEAD
 version: 0.12.0-dev
-=======
-version: 0.11.3+14
->>>>>>> 75579ce9
 author: "Dart Team <misc@dartlang.org>"
 homepage: https://github.com/dart-lang/http
 description: A composable, Future-based API for making HTTP requests.
@@ -19,8 +15,4 @@
 dependency_overrides:
   package_resolver: '^1.0.0'
 environment:
-<<<<<<< HEAD
-  sdk: ">=1.24.0-dev.0.0 <2.0.0"
-=======
-  sdk: ">=1.23.0 <2.0.0"
->>>>>>> 75579ce9
+  sdk: ">=1.24.0 <2.0.0"