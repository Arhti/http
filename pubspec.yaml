name: http
<<<<<<< HEAD
version: 0.12.0-dev
=======
version: 0.11.3+11
>>>>>>> 2d2738db
author: "Dart Team <misc@dartlang.org>"
homepage: https://github.com/dart-lang/http
description: A composable, Future-based API for making HTTP requests.
dependencies:
  async: "^1.13.0"
  collection: "^1.5.0"
  http_parser: ">=0.0.1 <4.0.0"
  path: ">=0.9.0 <2.0.0"
  stack_trace: ">=0.9.1 <2.0.0"
dev_dependencies:
  unittest: ">=0.9.0 <0.12.0"
environment:
  sdk: ">=1.23.0-dev.0.0 <2.0.0"<|MERGE_RESOLUTION|>--- conflicted
+++ resolved
@@ -1,9 +1,5 @@
 name: http
-<<<<<<< HEAD
 version: 0.12.0-dev
-=======
-version: 0.11.3+11
->>>>>>> 2d2738db
 author: "Dart Team <misc@dartlang.org>"
 homepage: https://github.com/dart-lang/http
 description: A composable, Future-based API for making HTTP requests.
