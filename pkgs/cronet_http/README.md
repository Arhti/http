[![pub package](https://img.shields.io/pub/v/cronet_http.svg)](https://pub.dev/packages/cronet_http)
[![package publisher](https://img.shields.io/pub/publisher/cronet_http.svg)](https://pub.dev/packages/cronet_http/publisher)

An Android Flutter plugin that provides access to the
[Cronet][] HTTP client.

Cronet is available as part of [Google Play Services][]
and as [a standalone embedded library][].

This package depends on [Google Play Services][]
for its [Cronet][] implementation.
To use the embedded version of [Cronet][] without [Google Play Services][],
see [Use embedded Cronet](#use-embedded-cronet).

## Motivation

Using [Cronet][], rather than the socket-based
[dart:io HttpClient][] implementation, has several advantages:

1. It automatically supports Android platform features such as HTTP proxies.
2. It supports configurable caching.
3. It supports more HTTP features such as HTTP/3.

## Using

The easiest way to use this library is via the the high-level interface
defined by [package:http Client][].

This approach allows the same HTTP code to be used on all platforms, while
still allowing platform-specific setup.

```dart
import 'package:cronet_http/cronet_http.dart';
import 'package:http/http.dart';
import 'package:http/io_client.dart';

void main() async {
  final Client httpClient;
  if (Platform.isAndroid) {
    final engine = CronetEngine.build(
<<<<<<< HEAD
        cacheMode: CacheMode.memory,
        cacheMaxSize: 2 * 1024 * 1024,
        userAgent: 'Book Agent');
    httpClient = CronetClient.fromCronetEngine(engine, closeEngine: true);
=======
      cacheMode: CacheMode.memory,
      cacheMaxSize: 2 * 1024 * 1024,
      userAgent: 'Book Agent',
    );
    httpClient = CronetClient.fromCronetEngine(engine, isOwned: true);
>>>>>>> 6e0a46fc
  } else {
    httpClient = IOClient(HttpClient()..userAgent = 'Book Agent');
  }

  final response = await client.get(
    Uri.https(
      'www.googleapis.com',
      '/books/v1/volumes',
      {'q': 'HTTP', 'maxResults': '40', 'printType': 'books'},
    ),
  );
  httpClient.close();
}
```

### Use embedded Cronet

If you want your application to work without [Google Play Services][],
you can instead depend on the `org.chromium.net:cronet-embedded` package
by using `dart-define` to set `cronetHttpNoPlay` is set to `true`.

For example:

```
flutter run --dart-define=cronetHttpNoPlay=true
```

To use the embedded version in `flutter test`:

```
flutter test --dart-define=cronetHttpNoPlay=true
```

[Cronet]: https://developer.android.com/guide/topics/connectivity/cronet/reference/org/chromium/net/package-summary
[Google Play Services]: https://developers.google.com/android/guides/overview
[a standalone embedded library]: https://mvnrepository.com/artifact/org.chromium.net/cronet-embedded
[dart:io HttpClient]: https://api.dart.dev/stable/dart-io/HttpClient-class.html
[package:http Client]: https://pub.dev/documentation/http/latest/http/Client-class.html<|MERGE_RESOLUTION|>--- conflicted
+++ resolved
@@ -38,18 +38,10 @@
   final Client httpClient;
   if (Platform.isAndroid) {
     final engine = CronetEngine.build(
-<<<<<<< HEAD
         cacheMode: CacheMode.memory,
         cacheMaxSize: 2 * 1024 * 1024,
         userAgent: 'Book Agent');
     httpClient = CronetClient.fromCronetEngine(engine, closeEngine: true);
-=======
-      cacheMode: CacheMode.memory,
-      cacheMaxSize: 2 * 1024 * 1024,
-      userAgent: 'Book Agent',
-    );
-    httpClient = CronetClient.fromCronetEngine(engine, isOwned: true);
->>>>>>> 6e0a46fc
   } else {
     httpClient = IOClient(HttpClient()..userAgent = 'Book Agent');
   }
