--- conflicted
+++ resolved
@@ -1,13 +1,8 @@
-<<<<<<< HEAD
-## 1.1.2-wip
-
-* Fix a bug in the documentation where `isOwned` is used rather than
-  `closeEngine`.
-=======
 ## 1.2.0-wip
 
 * Support the Cronet embedding dependency with `--dart-define=cronetHttpNoPlay=true`.
->>>>>>> 6e0a46fc
+* Fix a bug in the documentation where `isOwned` is used rather than
+  `closeEngine`.
 
 ## 1.1.1
 
