--- conflicted
+++ resolved
@@ -76,13 +76,9 @@
 }
 
 dependencies {
-<<<<<<< HEAD
     if (dartDefines.cronetHttpNoPlay == 'true') {
         implementation 'org.chromium.net:cronet-embedded:113.5672.61'
     } else {
         implementation "com.google.android.gms:play-services-cronet:18.0.1"
     }
-=======
-    implementation "com.google.android.gms:play-services-cronet:18.0.1"
->>>>>>> c2a6d647
 }