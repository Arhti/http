--- conflicted
+++ resolved
@@ -13,13 +13,9 @@
   flutter:
     sdk: flutter
   http: ^1.2.0
-<<<<<<< HEAD
   http_profile:
     path: ../http_profile/
-  jni: ^0.7.3
-=======
   jni: ^0.8.0
->>>>>>> fdb0d363
 
 dev_dependencies:
   dart_flutter_team_lints: ^2.0.0
