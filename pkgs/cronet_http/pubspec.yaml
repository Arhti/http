--- conflicted
+++ resolved
@@ -1,13 +1,7 @@
 name: cronet_http
-<<<<<<< HEAD
-version: 0.4.3-wip
+version: 0.4.2
 description: >-
   An Android Flutter plugin that provides access to the Cronet HTTP client.
-=======
-description: >
-  An Android Flutter plugin that provides access to the Cronet HTTP client.
-version: 0.4.2
->>>>>>> 22f52e25
 repository: https://github.com/dart-lang/http/tree/master/pkgs/cronet_http
 
 environment:
@@ -30,4 +24,4 @@
   plugin:
     platforms:
       android:
-        ffiPlugin: true
+        ffiPlugin: true