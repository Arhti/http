--- conflicted
+++ resolved
@@ -1,9 +1,5 @@
 name: cronet_http
-<<<<<<< HEAD
-version: 1.1.2-wip
-=======
 version: 1.2.0-wip
->>>>>>> 6e0a46fc
 description: >-
   An Android Flutter plugin that provides access to the Cronet HTTP client.
 repository: https://github.com/dart-lang/http/tree/master/pkgs/cronet_http
