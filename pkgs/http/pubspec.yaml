--- conflicted
+++ resolved
@@ -4,11 +4,8 @@
 repository: https://github.com/dart-lang/http/tree/master/pkgs/http
 
 environment:
-<<<<<<< HEAD
   sdk: '>=2.15.0 <3.0.0'
-=======
   sdk: '>=2.19.0 <3.0.0'
->>>>>>> 805a1474
 
 dependencies:
   async: ^2.5.0
