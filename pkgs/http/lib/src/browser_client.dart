// Copyright (c) 2018, the Dart project authors.  Please see the AUTHORS file
// for details. All rights reserved. Use of this source code is governed by a
// BSD-style license that can be found in the LICENSE file.

import 'dart:async';
import 'dart:js_interop';

import 'package:web/web.dart';

import 'base_client.dart';
import 'base_request.dart';
import 'byte_stream.dart';
import 'exception.dart';
import 'streamed_response.dart';

final _digitRegex = RegExp(r'^\d+$');

/// Create a [BrowserClient].
///
/// Used from conditional imports, matches the definition in `client_stub.dart`.
BaseClient createClient() {
  if (const bool.fromEnvironment('no_default_http_client')) {
    throw StateError('no_default_http_client was defined but runWithClient '
        'was not used to configure a Client implementation.');
  }
  return BrowserClient();
}

/// A `package:web`-based HTTP client that runs in the browser and is backed by
/// [XMLHttpRequest].
///
/// This client inherits some of the limitations of XMLHttpRequest. It ignores
/// the [BaseRequest.contentLength], [BaseRequest.persistentConnection],
/// [BaseRequest.followRedirects], and [BaseRequest.maxRedirects] fields. It is
/// also unable to stream requests or responses; a request will only be sent and
/// a response will only be returned once all the data is available.
class BrowserClient extends BaseClient {
  /// The currently active XHRs.
  ///
  /// These are aborted if the client is closed.
  final _xhrs = <XMLHttpRequest>{};

  /// Whether to send credentials such as cookies or authorization headers for
  /// cross-site requests.
  ///
  /// Defaults to `false`.
  bool withCredentials = false;

  bool _isClosed = false;

  /// Sends an HTTP request and asynchronously returns the response.
  @override
  Future<StreamedResponse> send(BaseRequest request) async {
    if (_isClosed) {
      throw ClientException(
          'HTTP request failed. Client is already closed.', request.url);
    }
    var bytes = await request.finalize().toBytes();
    var xhr = XMLHttpRequest();
    _xhrs.add(xhr);
    xhr
      ..open(request.method, '${request.url}', true)
      ..responseType = 'arraybuffer'
      ..withCredentials = withCredentials;
    for (var MapEntry(key: headerName, :value) in request.headers.entries) {
      xhr.setRequestHeader(headerName, value);
    }

    var completer = Completer<StreamedResponse>();

    unawaited(xhr.onLoad.first.then((_) {
      var responseHeaders = xhr.responseHeaders;
      if (responseHeaders['content-length'] case final contentLengthHeader?
          when !_digitRegex.hasMatch(contentLengthHeader)) {
        completer.completeError(ClientException(
          'Invalid content-length header [$contentLengthHeader].',
          request.url,
        ));
        return;
      }
      var body = (xhr.response as JSArrayBuffer).toDart.asUint8List();
      var responseUrl = xhr.responseURL;
      var url = responseUrl.isNotEmpty ? Uri.parse(responseUrl) : request.url;
      completer.complete(StreamedResponseV2(
          ByteStream.fromBytes(body), xhr.status,
          contentLength: body.length,
          request: request,
<<<<<<< HEAD
          headers: responseHeaders,
=======
          url: url,
          headers: xhr.responseHeaders,
>>>>>>> 051482ab
          reasonPhrase: xhr.statusText));
    }));

    unawaited(xhr.onError.first.then((_) {
      // Unfortunately, the underlying XMLHttpRequest API doesn't expose any
      // specific information about the error itself.
      completer.completeError(
          ClientException('XMLHttpRequest error.', request.url),
          StackTrace.current);
    }));

    xhr.send(bytes.toJS);

    try {
      return await completer.future;
    } finally {
      _xhrs.remove(xhr);
    }
  }

  /// Closes the client.
  ///
  /// This terminates all active requests.
  @override
  void close() {
    _isClosed = true;
    for (var xhr in _xhrs) {
      xhr.abort();
    }
    _xhrs.clear();
  }
}

extension on XMLHttpRequest {
  Map<String, String> get responseHeaders {
    // from Closure's goog.net.Xhrio.getResponseHeaders.
    var headers = <String, String>{};
    var headersString = getAllResponseHeaders();
    var headersList = headersString.split('\r\n');
    for (var header in headersList) {
      if (header.isEmpty) {
        continue;
      }

      var splitIdx = header.indexOf(': ');
      if (splitIdx == -1) {
        continue;
      }
      var key = header.substring(0, splitIdx).toLowerCase();
      var value = header.substring(splitIdx + 2);
      if (headers[key] case final existingValue?) {
        headers[key] = '$existingValue, $value';
      } else {
        headers[key] = value;
      }
    }
    return headers;
  }
}<|MERGE_RESOLUTION|>--- conflicted
+++ resolved
@@ -82,24 +82,23 @@
       var responseUrl = xhr.responseURL;
       var url = responseUrl.isNotEmpty ? Uri.parse(responseUrl) : request.url;
       completer.complete(StreamedResponseV2(
-          ByteStream.fromBytes(body), xhr.status,
-          contentLength: body.length,
-          request: request,
-<<<<<<< HEAD
-          headers: responseHeaders,
-=======
-          url: url,
-          headers: xhr.responseHeaders,
->>>>>>> 051482ab
-          reasonPhrase: xhr.statusText));
+        ByteStream.fromBytes(body),
+        xhr.status,
+        contentLength: body.length,
+        request: request,
+        url: url,
+        headers: responseHeaders,
+        reasonPhrase: xhr.statusText,
+      ));
     }));
 
     unawaited(xhr.onError.first.then((_) {
       // Unfortunately, the underlying XMLHttpRequest API doesn't expose any
       // specific information about the error itself.
       completer.completeError(
-          ClientException('XMLHttpRequest error.', request.url),
-          StackTrace.current);
+        ClientException('XMLHttpRequest error.', request.url),
+        StackTrace.current,
+      );
     }));
 
     xhr.send(bytes.toJS);
