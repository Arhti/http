## 0.13.6-dev

* `BrowserClient` throws an exception if `send` is called after `close`.
<<<<<<< HEAD
* No longer depends on package:path.
* If `no_default_http_client=true` is set in the environment then disk usage
  is reduced in some circumstances.
=======
* Require Dart 2.19
>>>>>>> 2039fb32

## 0.13.5

* Allow async callbacks in RetryClient.
* In `MockHttpClient` use the callback returned `Response.request` instead of
  the argument value to give more control to the callback. This may be breaking
  for callbacks which return incomplete Responses and relied on the default.

## 0.13.4

* Throw a more useful error when a client is used after it has been closed.
* Require Dart 2.14.

## 0.13.3

* Validate that the `method` parameter of BaseRequest is a valid "token".

## 0.13.2

* Add `package:http/retry.dart` with `RetryClient`. This is the same
  implementation as `package:http_retry` which will be discontinued.

## 0.13.1

* Fix code samples in `README` to pass a `Uri` instance.

## 0.13.0

* Migrate to null safety.
* Add `const` constructor to `ByteStream`.
* Migrate `BrowserClient` from `blob` to `arraybuffer`.
* **Breaking** All APIs which previously allowed a `String` or `Uri` to be
  passed now require a `Uri`.
* **Breaking** Added a `body` and `encoding` argument to `Client.delete`. This
  is only breaking for implementations which override that method.

## 0.12.2

* Fix error handler callback type for response stream errors to avoid masking
  root causes.

## 0.12.1

* Add `IOStreamedResponse` which includes the ability to detach the socket.
  When sending a request with an `IOClient` the response will be an
  `IOStreamedResponse`.
* Remove dependency on `package:async`.

## 0.12.0+4

* Fix a bug setting the `'content-type'` header in `MultipartRequest`.

## 0.12.0+3

* Documentation fixes.

## 0.12.0+2

* Documentation fixes.

## 0.12.0

### New Features

* The regular `Client` factory constructor is now usable anywhere that `dart:io`
  or `dart:html` are available, and will give you an `IoClient` or
  `BrowserClient` respectively.
* The `package:http/http.dart` import is now safe to use on the web (or
  anywhere that either `dart:io` or `dart:html` are available).

### Breaking Changes

* In order to use or reference the `IoClient` directly, you will need to import
  the new `package:http/io_client.dart` import. This is typically only necessary
  if you are passing a custom `HttpClient` instance to the constructor, in which
  case you are already giving up support for web.

## 0.11.3+17

* Use new Dart 2 constant names. This branch is only for allowing existing
  code to keep running under Dart 2.

## 0.11.3+16

* Stop depending on the `stack_trace` package.

## 0.11.3+15

* Declare support for `async` 2.0.0.

## 0.11.3+14

* Remove single quote ("'" - ASCII 39) from boundary characters.
  Causes issues with Google Cloud Storage.

## 0.11.3+13

* remove boundary characters that package:http_parser cannot parse.

## 0.11.3+12

* Don't quote the boundary header for `MultipartRequest`. This is more
  compatible with server quirks.

## 0.11.3+11

* Fix the SDK constraint to only include SDK versions that support importing
  `dart:io` everywhere.

## 0.11.3+10

* Stop using `dart:mirrors`.

## 0.11.3+9

* Remove an extra newline in multipart chunks.

## 0.11.3+8

* Properly specify `Content-Transfer-Encoding` for multipart chunks.

## 0.11.3+7

* Declare compatibility with `http_parser` 3.0.0.

## 0.11.3+6

* Fix one more strong mode warning in `http/testing.dart`.

## 0.11.3+5

* Fix some lingering strong mode warnings.

## 0.11.3+4

* Fix all strong mode warnings.

## 0.11.3+3

* Support `http_parser` 2.0.0.

## 0.11.3+2

* Require Dart SDK >= 1.9.0

* Eliminate many uses of `Chain.track` from the `stack_trace` package.

## 0.11.3+1

* Support `http_parser` 1.0.0.

## 0.11.3

* Add a `Client.patch` shortcut method and a matching top-level `patch` method.

## 0.11.2

* Add a `BrowserClient.withCredentials` property.

## 0.11.1+3

* Properly namespace an internal library name.

## 0.11.1+2

* Widen the version constraint on `unittest`.

## 0.11.1+1

* Widen the version constraint for `stack_trace`.

## 0.11.1

* Expose the `IOClient` class which wraps a `dart:io` `HttpClient`.

## 0.11.0+1

* Fix a bug in handling errors in decoding XMLHttpRequest responses for
  `BrowserClient`.

## 0.11.0

* The package no longer depends on `dart:io`. The `BrowserClient` class in
  `package:http/browser_client.dart` can now be used to make requests on the
  browser.

* Change `MultipartFile.contentType` from `dart:io`'s `ContentType` type to
  `http_parser`'s `MediaType` type.

* Exceptions are now of type `ClientException` rather than `dart:io`'s
  `HttpException`.

## 0.10.0

* Make `BaseRequest.contentLength` and `BaseResponse.contentLength` use `null`
  to indicate an unknown content length rather than -1.

* The `contentLength` parameter to `new BaseResponse` is now named rather than
  positional.

* Make request headers case-insensitive.

* Make `MultipartRequest` more closely adhere to browsers' encoding conventions.<|MERGE_RESOLUTION|>--- conflicted
+++ resolved
@@ -1,13 +1,9 @@
 ## 0.13.6-dev
 
 * `BrowserClient` throws an exception if `send` is called after `close`.
-<<<<<<< HEAD
-* No longer depends on package:path.
 * If `no_default_http_client=true` is set in the environment then disk usage
   is reduced in some circumstances.
-=======
 * Require Dart 2.19
->>>>>>> 2039fb32
 
 ## 0.13.5
 
