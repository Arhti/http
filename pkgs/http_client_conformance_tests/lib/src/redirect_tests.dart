--- conflicted
+++ resolved
@@ -2,12 +2,7 @@
 // for details. All rights reserved. Use of this source code is governed by a
 // BSD-style license that can be found in the LICENSE file.
 
-<<<<<<< HEAD
-import 'dart:async';
-
 import 'package:async/async.dart';
-=======
->>>>>>> c09fb1d4
 import 'package:http/http.dart';
 import 'package:stream_channel/stream_channel.dart';
 import 'package:test/test.dart';
@@ -20,19 +15,12 @@
   group('redirects', () {
     late String host;
     late StreamChannel<Object?> httpServerChannel;
-<<<<<<< HEAD
     late StreamQueue<Object?> httpServerQueue;
 
     setUp(() async {
       httpServerChannel = spawnHybridUri('../lib/src/redirect_server.dart');
       httpServerQueue = StreamQueue(httpServerChannel.stream);
       host = 'localhost:${await httpServerQueue.next}';
-=======
-
-    setUp(() async {
-      httpServerChannel = spawnHybridUri('../lib/src/redirect_server.dart');
-      host = 'localhost:${await httpServerChannel.stream.first as int}';
->>>>>>> c09fb1d4
     });
     tearDown(() => httpServerChannel.sink.add(null));
 
@@ -42,11 +30,7 @@
       final response = await client.send(request);
       expect(response.statusCode, 302);
       expect(response.isRedirect, true);
-<<<<<<< HEAD
-    }, onPlatform: {'browser': const Skip('not passing')});
-=======
     }, skip: redirectAlwaysAllowed ? 'redirects always allowed' : '');
->>>>>>> c09fb1d4
 
     test('allow redirect', () async {
       final request = Request('GET', Uri.http(host, '/1'))
@@ -85,19 +69,6 @@
           client.send(request),
           throwsA(isA<ClientException>()
               .having((e) => e.message, 'message', 'Redirect limit exceeded')));
-<<<<<<< HEAD
-    }, onPlatform: {'browser': const Skip('not passing')});
-
-    test('loop', () async {
-      final request = Request('GET', Uri.http(host, '/loop'))
-        ..followRedirects = true
-        ..maxRedirects = 5;
-      expect(
-          client.send(request),
-          throwsA(isA<ClientException>().having((e) => e.message, 'message',
-              isIn(['Redirect loop detected', 'Redirect limit exceeded']))));
-    }, onPlatform: {'browser': const Skip('not passing')});
-=======
     }, skip: redirectAlwaysAllowed ? 'redirects always allowed' : '');
 
     test(
@@ -109,6 +80,5 @@
         expect(client.send(request), throwsA(isA<ClientException>()));
       },
     );
->>>>>>> c09fb1d4
   });
 }