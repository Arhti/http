name: cupertino_http
description: >
  A macOS/iOS Flutter plugin that provides access to the Foundation URL
  Loading System.
<<<<<<< HEAD
version: 1.1.0-wip
=======
version: 1.0.1
>>>>>>> 8834aecd
repository: https://github.com/dart-lang/http/tree/master/pkgs/cupertino_http

environment:
  sdk: ^3.0.0
  flutter: '>=3.10.0'  # If changed, update test matrix.

dependencies:
  ffi: ^2.0.1
  flutter:
    sdk: flutter
  http: '>=0.13.4 <2.0.0'
  meta: ^1.7.0

dev_dependencies:
  dart_flutter_team_lints: ^1.0.0
  ffigen: ^8.0.2

flutter:
  plugin:
    platforms:
      ios:
        ffiPlugin: true
      macos:
        ffiPlugin: true<|MERGE_RESOLUTION|>--- conflicted
+++ resolved
@@ -2,11 +2,7 @@
 description: >
   A macOS/iOS Flutter plugin that provides access to the Foundation URL
   Loading System.
-<<<<<<< HEAD
 version: 1.1.0-wip
-=======
-version: 1.0.1
->>>>>>> 8834aecd
 repository: https://github.com/dart-lang/http/tree/master/pkgs/cupertino_http
 
 environment:
