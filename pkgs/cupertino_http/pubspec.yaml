--- conflicted
+++ resolved
@@ -1,9 +1,5 @@
 name: cupertino_http
-<<<<<<< HEAD
 version: 1.5.0-wip
-=======
-version: 1.4.1-wip
->>>>>>> 9f47439d
 description: >-
   A macOS/iOS Flutter plugin that provides access to the Foundation URL
   Loading System.
@@ -20,14 +16,9 @@
   flutter:
     sdk: flutter
   http: ^1.2.0
-<<<<<<< HEAD
   http_profile:
     path: ../http_profile
-  web_socket:
-    path: ../web_socket
-=======
   web_socket: ^0.1.0
->>>>>>> 9f47439d
 
 dev_dependencies:
   dart_flutter_team_lints: ^2.0.0
