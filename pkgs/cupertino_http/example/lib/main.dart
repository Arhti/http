--- conflicted
+++ resolved
@@ -17,19 +17,12 @@
 void main() {
   late Client httpClient;
   if (Platform.isIOS || Platform.isMacOS) {
-<<<<<<< HEAD
-    /// XXX fix this!
     final config = URLSessionConfiguration.ephemeralSessionConfiguration()
-      ..cache = URLCache.withCapacity(memoryCapacity: 2 * 1024 * 1024);
+      ..cache = URLCache.withCapacity(memoryCapacity: 2 * 1024 * 1024)
+      ..httpAdditionalHeaders = {'User-Agent': 'Book Agent'};
     httpClient = CupertinoClient.fromSessionConfiguration(config);
   } else {
     httpClient = IOClient(HttpClient()..userAgent = 'Book Agent');
-=======
-    final config = URLSessionConfiguration.ephemeralSessionConfiguration()
-      ..cache = URLCache.withCapacity(memoryCapacity: 2 * 1024 * 1024)
-      ..httpAdditionalHeaders = {'User-Agent': 'Book Agent'};
-    clientFactory = () => CupertinoClient.fromSessionConfiguration(config);
->>>>>>> db2cb769
   }
 
   runApp(Provider<Client>(
