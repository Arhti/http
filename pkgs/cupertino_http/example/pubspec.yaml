--- conflicted
+++ resolved
@@ -1,11 +1,7 @@
 name: cupertino_http_example
 description: Demonstrates how to use the cupertino_http plugin.
 
-<<<<<<< HEAD
-publish_to: 'none' # Remove this line if you wish to publish to pub.dev
-=======
 publish_to: 'none'
->>>>>>> c372ee9b
 
 version: 1.0.0+1
 
@@ -18,17 +14,10 @@
   cupertino_icons: ^1.0.2
   flutter:
     sdk: flutter
-<<<<<<< HEAD
-  http: ^0.13.4
-
-dev_dependencies:
-  flutter_lints: ^1.0.0
-=======
   http: ^0.13.5
 
 dev_dependencies:
   flutter_lints: ^2.0.0
->>>>>>> c372ee9b
   flutter_test:
     sdk: flutter
   http_client_conformance_tests:
