// Copyright (c) 2022, the Dart project authors.  Please see the AUTHORS file
// for details. All rights reserved. Use of this source code is governed by a
// BSD-style license that can be found in the LICENSE file.

/// A [Client] implementation based on the
/// [Foundation URL Loading System](https://developer.apple.com/documentation/foundation/url_loading_system).
library;

import 'dart:async';
import 'dart:io';
import 'dart:typed_data';

import 'package:async/async.dart';
import 'package:http/http.dart';
import 'package:http_profile/http_profile.dart';

import 'cupertino_api.dart';

final _digitRegex = RegExp(r'^\d+$');

/// This class can be removed when `package:http` v2 is released.
class _StreamedResponseWithUrl extends StreamedResponse
    implements BaseResponseWithUrl {
  @override
  final Uri url;

  _StreamedResponseWithUrl(super.stream, super.statusCode,
      {required this.url,
      super.contentLength,
      super.request,
      super.headers,
      super.isRedirect,
      super.reasonPhrase});
}

class _TaskTracker {
  final responseCompleter = Completer<URLResponse>();
  final BaseRequest request;
  final responseController = StreamController<Uint8List>();
  final HttpClientRequestProfile? profile;
  int numRedirects = 0;
  Uri? lastUrl; // The last URL redirected to.

  _TaskTracker(this.request, this.profile);

  void close() {
    responseController.close();
  }
}

/// A HTTP [Client] based on the
/// [Foundation URL Loading System](https://developer.apple.com/documentation/foundation/url_loading_system).
///
/// For example:
/// ```
/// void main() async {
///   var client = CupertinoClient.defaultSessionConfiguration();
///   final response = await client.get(
///       Uri.https('www.googleapis.com', '/books/v1/volumes', {'q': '{http}'}));
///   if (response.statusCode != 200) {
///     throw HttpException('bad response: ${response.statusCode}');
///   }
///
///   final decodedResponse =
///       jsonDecode(utf8.decode(response.bodyBytes)) as Map;
///
///   final itemCount = decodedResponse['totalItems'];
///   print('Number of books about http: $itemCount.');
///   for (var i = 0; i < min(itemCount, 10); ++i) {
///     print(decodedResponse['items'][i]['volumeInfo']['title']);
///   }
/// }
/// ```
class CupertinoClient extends BaseClient {
  static final Map<URLSessionTask, _TaskTracker> _tasks = {};

  URLSession? _urlSession;

  CupertinoClient._(URLSession urlSession) : _urlSession = urlSession;

  String? _findReasonPhrase(int statusCode) {
    switch (statusCode) {
      case HttpStatus.continue_:
        return 'Continue';
      case HttpStatus.switchingProtocols:
        return 'Switching Protocols';
      case HttpStatus.ok:
        return 'OK';
      case HttpStatus.created:
        return 'Created';
      case HttpStatus.accepted:
        return 'Accepted';
      case HttpStatus.nonAuthoritativeInformation:
        return 'Non-Authoritative Information';
      case HttpStatus.noContent:
        return 'No Content';
      case HttpStatus.resetContent:
        return 'Reset Content';
      case HttpStatus.partialContent:
        return 'Partial Content';
      case HttpStatus.multipleChoices:
        return 'Multiple Choices';
      case HttpStatus.movedPermanently:
        return 'Moved Permanently';
      case HttpStatus.found:
        return 'Found';
      case HttpStatus.seeOther:
        return 'See Other';
      case HttpStatus.notModified:
        return 'Not Modified';
      case HttpStatus.useProxy:
        return 'Use Proxy';
      case HttpStatus.temporaryRedirect:
        return 'Temporary Redirect';
      case HttpStatus.badRequest:
        return 'Bad Request';
      case HttpStatus.unauthorized:
        return 'Unauthorized';
      case HttpStatus.paymentRequired:
        return 'Payment Required';
      case HttpStatus.forbidden:
        return 'Forbidden';
      case HttpStatus.notFound:
        return 'Not Found';
      case HttpStatus.methodNotAllowed:
        return 'Method Not Allowed';
      case HttpStatus.notAcceptable:
        return 'Not Acceptable';
      case HttpStatus.proxyAuthenticationRequired:
        return 'Proxy Authentication Required';
      case HttpStatus.requestTimeout:
        return 'Request Time-out';
      case HttpStatus.conflict:
        return 'Conflict';
      case HttpStatus.gone:
        return 'Gone';
      case HttpStatus.lengthRequired:
        return 'Length Required';
      case HttpStatus.preconditionFailed:
        return 'Precondition Failed';
      case HttpStatus.requestEntityTooLarge:
        return 'Request Entity Too Large';
      case HttpStatus.requestUriTooLong:
        return 'Request-URI Too Long';
      case HttpStatus.unsupportedMediaType:
        return 'Unsupported Media Type';
      case HttpStatus.requestedRangeNotSatisfiable:
        return 'Requested range not satisfiable';
      case HttpStatus.expectationFailed:
        return 'Expectation Failed';
      case HttpStatus.internalServerError:
        return 'Internal Server Error';
      case HttpStatus.notImplemented:
        return 'Not Implemented';
      case HttpStatus.badGateway:
        return 'Bad Gateway';
      case HttpStatus.serviceUnavailable:
        return 'Service Unavailable';
      case HttpStatus.gatewayTimeout:
        return 'Gateway Time-out';
      case HttpStatus.httpVersionNotSupported:
        return 'Http Version not supported';
      default:
        return null;
    }
  }

  static _TaskTracker _tracker(URLSessionTask task) => _tasks[task]!;

  static void _onComplete(
      URLSession session, URLSessionTask task, Error? error) {
    final taskTracker = _tracker(task);
    taskTracker.profile?.responseData.endTime = DateTime.now();
    if (error != null) {
      final exception = ClientException(
          error.localizedDescription ?? 'Unknown', taskTracker.request.url);
      if (taskTracker.responseCompleter.isCompleted) {
        taskTracker.responseController.addError(exception);
        taskTracker.profile?.responseData.error = exception.toString();
      } else {
        taskTracker.responseCompleter.completeError(exception);
      }
    } else if (!taskTracker.responseCompleter.isCompleted) {
      taskTracker.responseCompleter.completeError(
          StateError('task completed without an error or response'));
    }
    taskTracker.close();
    _tasks.remove(task);
  }

  static void _onData(URLSession session, URLSessionTask task, Data data) {
    final taskTracker = _tracker(task);
    taskTracker.responseController.add(data.bytes);
    taskTracker.profile?.responseBodySink.add(data.bytes);
  }

  static URLRequest? _onRedirect(URLSession session, URLSessionTask task,
      HTTPURLResponse response, URLRequest request) {
    final taskTracker = _tracker(task);
    ++taskTracker.numRedirects;
    if (taskTracker.request.followRedirects &&
        taskTracker.numRedirects <= taskTracker.request.maxRedirects) {
<<<<<<< HEAD
      taskTracker.profile?.responseData.addRedirect(HttpProfileRedirectData(
          statusCode: response.statusCode,
          method: request.httpMethod,
          location: request.url!.toString()));
=======
      taskTracker.lastUrl = request.url;
>>>>>>> 6873731c
      return request;
    }
    return null;
  }

  static URLSessionResponseDisposition _onResponse(
      URLSession session, URLSessionTask task, URLResponse response) {
    final taskTracker = _tracker(task);
    taskTracker.responseCompleter.complete(response);
    return URLSessionResponseDisposition.urlSessionResponseAllow;
  }

  /// A [Client] with the default configuration.
  factory CupertinoClient.defaultSessionConfiguration() {
    final config = URLSessionConfiguration.defaultSessionConfiguration();
    return CupertinoClient.fromSessionConfiguration(config);
  }

  /// A [Client] configured with a [URLSessionConfiguration].
  factory CupertinoClient.fromSessionConfiguration(
      URLSessionConfiguration config) {
    final session = URLSession.sessionWithConfiguration(config,
        onComplete: _onComplete,
        onData: _onData,
        onRedirect: _onRedirect,
        onResponse: _onResponse);
    return CupertinoClient._(session);
  }

  @override
  void close() {
    _urlSession = null;
  }

  /// Returns true if [stream] includes at least one list with an element.
  ///
  /// Since [_hasData] consumes [stream], returns a new stream containing the
  /// equivalent data.
  static Future<(bool, Stream<List<int>>)> _hasData(
      Stream<List<int>> stream) async {
    final queue = StreamQueue(stream);
    while (await queue.hasNext && (await queue.peek).isEmpty) {
      await queue.next;
    }

    return (await queue.hasNext, queue.rest);
  }

  @override
  Future<StreamedResponse> send(BaseRequest request) async {
    // The expected success case flow (without redirects) is:
    // 1. send is called by BaseClient
    // 2. send starts the request with UrlSession.dataTaskWithRequest and waits
    //    on a Completer
    // 3. _onResponse is called with the HTTP headers, status code, etc.
    // 4. _onResponse calls complete on the Completer that send is waiting on.
    // 5. send continues executing and returns a StreamedResponse.
    //    StreamedResponse contains a Stream<UInt8List>.
    // 6. _onData is called one or more times and adds that to the
    //    StreamController that controls the Stream<UInt8List>
    // 7. _onComplete is called after all the data is read and closes the
    //    StreamController
    if (_urlSession == null) {
      throw ClientException(
          'HTTP request failed. Client is already closed.', request.url);
    }
    final urlSession = _urlSession!;

    final stream = request.finalize();

    final profile = HttpClientRequestProfile.profile(
        requestStartTimestamp: DateTime.now(),
        requestMethod: request.method,
        requestUri: request.url.toString());
    profile?.requestData
      ?..connectionInfo = {
        'package': 'package:cupertino_http', // XXX Set for http_impl.dart
        'client': 'CupertinoClient',
        // XXX this is a long string, maybe better to break it out like:
        // "config.allowsCellularAccess": "true"
        'configuration': _urlSession!.configuration.toString(),
      }
      ..contentLength = request.contentLength
      ..cookies = request.headers['cookie']
      ..followRedirects = request.followRedirects
      ..headers = request.headers
      ..maxRedirects = request.maxRedirects;

    // XXX It would be cool to have a "other stuff field" to stick in task
    // data.
    final urlRequest = MutableURLRequest.fromUrl(request.url)
      ..httpMethod = request.method;

    if (request is Request) {
      // Optimize the (typical) `Request` case since assigning to
      // `httpBodyStream` requires a lot of expensive setup and data passing.
      urlRequest.httpBody = Data.fromList(request.bodyBytes);
      profile?.requestBodySink.add(request.bodyBytes);
    } else if (await _hasData(stream) case (true, final s)) {
      // If the request is supposed to be bodyless (e.g. GET requests)
      // then setting `httpBodyStream` will cause the request to fail -
      // even if the stream is empty.
      if (profile == null) {
        urlRequest.httpBodyStream = s;
      } else {
        final splitter = StreamSplitter(s);
        urlRequest.httpBodyStream = splitter.split();
        unawaited(profile.requestBodySink.addStream(splitter.split()));
      }
    }

    // This will preserve Apple default headers - is that what we want?
    request.headers.forEach(urlRequest.setValueForHttpHeaderField);

    final task = urlSession.dataTaskWithRequest(urlRequest);
    final taskTracker = _TaskTracker(request, profile);
    _tasks[task] = taskTracker;
    task.resume();

    final maxRedirects = request.followRedirects ? request.maxRedirects : 0;

    late URLResponse result;
    try {
      result = await taskTracker.responseCompleter.future;
    } catch (e) {
      profile?.requestData.error = e.toString();
      rethrow;
    }

    profile?.requestEndTimestamp = DateTime.now(); // Not a timestamp!
    final response = result as HTTPURLResponse;

    if (request.followRedirects && taskTracker.numRedirects > maxRedirects) {
      throw ClientException('Redirect limit exceeded', request.url);
    }

    final responseHeaders = response.allHeaderFields
        .map((key, value) => MapEntry(key.toLowerCase(), value));

    if (responseHeaders['content-length'] case final contentLengthHeader?
        when !_digitRegex.hasMatch(contentLengthHeader)) {
      throw ClientException(
        'Invalid content-length header [$contentLengthHeader].',
        request.url,
      );
    }

<<<<<<< HEAD
    final isRedirect = !request.followRedirects && taskTracker.numRedirects > 0;
    profile?.responseData // Good name?
      ?..cookies = responseHeaders['cookies']
      ..headers = responseHeaders
      ..isRedirect = isRedirect
      ..reasonPhrase = _findReasonPhrase(response.statusCode)
      ..startTime = DateTime.now()
      ..statusCode = response.statusCode;

    return StreamedResponse(
=======
    return _StreamedResponseWithUrl(
>>>>>>> 6873731c
      taskTracker.responseController.stream,
      response.statusCode,
      url: taskTracker.lastUrl ?? request.url,
      contentLength: response.expectedContentLength == -1
          ? null
          : response.expectedContentLength,
      reasonPhrase: _findReasonPhrase(response.statusCode),
      request: request,
      isRedirect: isRedirect,
      headers: responseHeaders,
    );
  }
}<|MERGE_RESOLUTION|>--- conflicted
+++ resolved
@@ -200,14 +200,11 @@
     ++taskTracker.numRedirects;
     if (taskTracker.request.followRedirects &&
         taskTracker.numRedirects <= taskTracker.request.maxRedirects) {
-<<<<<<< HEAD
       taskTracker.profile?.responseData.addRedirect(HttpProfileRedirectData(
           statusCode: response.statusCode,
           method: request.httpMethod,
           location: request.url!.toString()));
-=======
       taskTracker.lastUrl = request.url;
->>>>>>> 6873731c
       return request;
     }
     return null;
@@ -355,7 +352,6 @@
       );
     }
 
-<<<<<<< HEAD
     final isRedirect = !request.followRedirects && taskTracker.numRedirects > 0;
     profile?.responseData // Good name?
       ?..cookies = responseHeaders['cookies']
@@ -365,10 +361,7 @@
       ..startTime = DateTime.now()
       ..statusCode = response.statusCode;
 
-    return StreamedResponse(
-=======
     return _StreamedResponseWithUrl(
->>>>>>> 6873731c
       taskTracker.responseController.stream,
       response.statusCode,
       url: taskTracker.lastUrl ?? request.url,
