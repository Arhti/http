--- conflicted
+++ resolved
@@ -1,17 +1,12 @@
-<<<<<<< HEAD
 ## 1.5.0-wip
 
 * Add integration to the
   [DevTools "Network" tab](https://docs.flutter.dev/tools/devtools/network).
-=======
-## 1.4.1-wip
-
 * Upgrade to `package:ffigen` 11.0.0.
 
 ## 1.4.0
 
 * **Experimental** support for the `package:web_socket` `WebSocket` interface.
->>>>>>> 9f47439d
 
 ## 1.3.0
 
