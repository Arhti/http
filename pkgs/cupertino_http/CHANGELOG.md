--- conflicted
+++ resolved
@@ -1,16 +1,12 @@
-<<<<<<< HEAD
 ## 1.1.0
 
-* Add support for `NSURLSessionWebSocketTask`.
+* Add websocket support to `cupertino_api`.
 
-## 0.1.3
-=======
 ## 1.0.1
 
 * Remove experimental status from "Readme"
 
 ## 1.0.0
->>>>>>> 8834aecd
 
 * Require Dart 3.0
 * Require Flutter 3.10.0
